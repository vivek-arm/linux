--- conflicted
+++ resolved
@@ -21,11 +21,8 @@
 
 TEST_PROGS := run_vmtests
 
-<<<<<<< HEAD
-=======
 TEST_FILES := test_vmalloc.sh
 
->>>>>>> 0ecfebd2
 KSFT_KHDR_INSTALL := 1
 include ../lib.mk
 
