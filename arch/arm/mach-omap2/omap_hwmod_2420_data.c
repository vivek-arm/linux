--- conflicted
+++ resolved
@@ -12,18 +12,10 @@
  * XXX handle crossbar/shared link difference for L3?
  * XXX these should be marked initdata for multi-OMAP kernels
  */
-<<<<<<< HEAD
-
-#include <linux/i2c-omap.h>
-#include <linux/platform_data/spi-omap2-mcspi.h>
-
-#include <plat-omap/dma-omap.h>
-=======
 
 #include <linux/i2c-omap.h>
 #include <linux/platform_data/spi-omap2-mcspi.h>
 #include <linux/omap-dma.h>
->>>>>>> 48d224d1
 #include <plat/dmtimer.h>
 
 #include "omap_hwmod.h"
