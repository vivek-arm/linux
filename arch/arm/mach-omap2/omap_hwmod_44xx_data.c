--- conflicted
+++ resolved
@@ -356,10 +356,6 @@
 };
 
 /*
-<<<<<<< HEAD
- * 'dsp' class
- * dsp sub-system
-=======
  * 'emif' class
  * external memory interface no1
  */
@@ -408,7 +404,6 @@
 /*
  * 'gpmc' class
  * general purpose memory controller
->>>>>>> 04d5ce62
  */
 
 static struct omap_hwmod_class_sysconfig omap44xx_gpmc_sysc = {
@@ -615,308 +610,6 @@
 	.flags		= HWMOD_NO_IDLEST,
 	.prcm = {
 		.omap4 = {
-<<<<<<< HEAD
-			.clkctrl_offs = OMAP4_CM_DSS_DSS_CLKCTRL_OFFSET,
-			.context_offs = OMAP4_RM_DSS_DSS_CONTEXT_OFFSET,
-		},
-	},
-	.parent_hwmod	= &omap44xx_dss_hwmod,
-	.opt_clks	= dss_venc_opt_clks,
-	.opt_clks_cnt	= ARRAY_SIZE(dss_venc_opt_clks),
-};
-
-
-
-/*
- * 'emif' class
- * external memory interface no1
- */
-
-static struct omap_hwmod_class_sysconfig omap44xx_emif_sysc = {
-	.rev_offs	= 0x0000,
-};
-
-static struct omap_hwmod_class omap44xx_emif_hwmod_class = {
-	.name	= "emif",
-	.sysc	= &omap44xx_emif_sysc,
-};
-
-/* emif1 */
-static struct omap_hwmod omap44xx_emif1_hwmod = {
-	.name		= "emif1",
-	.class		= &omap44xx_emif_hwmod_class,
-	.clkdm_name	= "l3_emif_clkdm",
-	.flags		= HWMOD_INIT_NO_IDLE,
-	.main_clk	= "ddrphy_ck",
-	.prcm = {
-		.omap4 = {
-			.clkctrl_offs = OMAP4_CM_MEMIF_EMIF_1_CLKCTRL_OFFSET,
-			.context_offs = OMAP4_RM_MEMIF_EMIF_1_CONTEXT_OFFSET,
-			.modulemode   = MODULEMODE_HWCTRL,
-		},
-	},
-};
-
-/* emif2 */
-static struct omap_hwmod omap44xx_emif2_hwmod = {
-	.name		= "emif2",
-	.class		= &omap44xx_emif_hwmod_class,
-	.clkdm_name	= "l3_emif_clkdm",
-	.flags		= HWMOD_INIT_NO_IDLE,
-	.main_clk	= "ddrphy_ck",
-	.prcm = {
-		.omap4 = {
-			.clkctrl_offs = OMAP4_CM_MEMIF_EMIF_2_CLKCTRL_OFFSET,
-			.context_offs = OMAP4_RM_MEMIF_EMIF_2_CONTEXT_OFFSET,
-			.modulemode   = MODULEMODE_HWCTRL,
-		},
-	},
-};
-
-/*
- * 'gpmc' class
- * general purpose memory controller
- */
-
-static struct omap_hwmod_class_sysconfig omap44xx_gpmc_sysc = {
-	.rev_offs	= 0x0000,
-	.sysc_offs	= 0x0010,
-	.syss_offs	= 0x0014,
-	.sysc_flags	= (SYSC_HAS_AUTOIDLE | SYSC_HAS_SIDLEMODE |
-			   SYSC_HAS_SOFTRESET | SYSS_HAS_RESET_STATUS),
-	.idlemodes	= (SIDLE_FORCE | SIDLE_NO | SIDLE_SMART),
-	.sysc_fields	= &omap_hwmod_sysc_type1,
-};
-
-static struct omap_hwmod_class omap44xx_gpmc_hwmod_class = {
-	.name	= "gpmc",
-	.sysc	= &omap44xx_gpmc_sysc,
-};
-
-/* gpmc */
-static struct omap_hwmod omap44xx_gpmc_hwmod = {
-	.name		= "gpmc",
-	.class		= &omap44xx_gpmc_hwmod_class,
-	.clkdm_name	= "l3_2_clkdm",
-	/* Skip reset for CONFIG_OMAP_GPMC_DEBUG for bootloader timings */
-	.flags		= DEBUG_OMAP_GPMC_HWMOD_FLAGS,
-	.prcm = {
-		.omap4 = {
-			.clkctrl_offs = OMAP4_CM_L3_2_GPMC_CLKCTRL_OFFSET,
-			.context_offs = OMAP4_RM_L3_2_GPMC_CONTEXT_OFFSET,
-			.modulemode   = MODULEMODE_HWCTRL,
-		},
-	},
-};
-
-
-/*
- * 'ipu' class
- * imaging processor unit
- */
-
-static struct omap_hwmod_class omap44xx_ipu_hwmod_class = {
-	.name	= "ipu",
-};
-
-/* ipu */
-static struct omap_hwmod_rst_info omap44xx_ipu_resets[] = {
-	{ .name = "cpu0", .rst_shift = 0 },
-	{ .name = "cpu1", .rst_shift = 1 },
-};
-
-static struct omap_hwmod omap44xx_ipu_hwmod = {
-	.name		= "ipu",
-	.class		= &omap44xx_ipu_hwmod_class,
-	.clkdm_name	= "ducati_clkdm",
-	.rst_lines	= omap44xx_ipu_resets,
-	.rst_lines_cnt	= ARRAY_SIZE(omap44xx_ipu_resets),
-	.main_clk	= "ducati_clk_mux_ck",
-	.prcm = {
-		.omap4 = {
-			.clkctrl_offs = OMAP4_CM_DUCATI_DUCATI_CLKCTRL_OFFSET,
-			.rstctrl_offs = OMAP4_RM_DUCATI_RSTCTRL_OFFSET,
-			.context_offs = OMAP4_RM_DUCATI_DUCATI_CONTEXT_OFFSET,
-			.modulemode   = MODULEMODE_HWCTRL,
-		},
-	},
-};
-
-/*
- * 'iss' class
- * external images sensor pixel data processor
- */
-
-static struct omap_hwmod_class_sysconfig omap44xx_iss_sysc = {
-	.rev_offs	= 0x0000,
-	.sysc_offs	= 0x0010,
-	/*
-	 * ISS needs 100 OCP clk cycles delay after a softreset before
-	 * accessing sysconfig again.
-	 * The lowest frequency at the moment for L3 bus is 100 MHz, so
-	 * 1usec delay is needed. Add an x2 margin to be safe (2 usecs).
-	 *
-	 * TODO: Indicate errata when available.
-	 */
-	.srst_udelay	= 2,
-	.sysc_flags	= (SYSC_HAS_MIDLEMODE | SYSC_HAS_RESET_STATUS |
-			   SYSC_HAS_SIDLEMODE | SYSC_HAS_SOFTRESET),
-	.idlemodes	= (SIDLE_FORCE | SIDLE_NO | SIDLE_SMART |
-			   SIDLE_SMART_WKUP | MSTANDBY_FORCE | MSTANDBY_NO |
-			   MSTANDBY_SMART | MSTANDBY_SMART_WKUP),
-	.sysc_fields	= &omap_hwmod_sysc_type2,
-};
-
-static struct omap_hwmod_class omap44xx_iss_hwmod_class = {
-	.name	= "iss",
-	.sysc	= &omap44xx_iss_sysc,
-};
-
-/* iss */
-static struct omap_hwmod_opt_clk iss_opt_clks[] = {
-	{ .role = "ctrlclk", .clk = "iss_ctrlclk" },
-};
-
-static struct omap_hwmod omap44xx_iss_hwmod = {
-	.name		= "iss",
-	.class		= &omap44xx_iss_hwmod_class,
-	.clkdm_name	= "iss_clkdm",
-	.main_clk	= "ducati_clk_mux_ck",
-	.prcm = {
-		.omap4 = {
-			.clkctrl_offs = OMAP4_CM_CAM_ISS_CLKCTRL_OFFSET,
-			.context_offs = OMAP4_RM_CAM_ISS_CONTEXT_OFFSET,
-			.modulemode   = MODULEMODE_SWCTRL,
-		},
-	},
-	.opt_clks	= iss_opt_clks,
-	.opt_clks_cnt	= ARRAY_SIZE(iss_opt_clks),
-};
-
-/*
- * 'iva' class
- * multi-standard video encoder/decoder hardware accelerator
- */
-
-static struct omap_hwmod_class omap44xx_iva_hwmod_class = {
-	.name	= "iva",
-};
-
-/* iva */
-static struct omap_hwmod_rst_info omap44xx_iva_resets[] = {
-	{ .name = "seq0", .rst_shift = 0 },
-	{ .name = "seq1", .rst_shift = 1 },
-	{ .name = "logic", .rst_shift = 2 },
-};
-
-static struct omap_hwmod omap44xx_iva_hwmod = {
-	.name		= "iva",
-	.class		= &omap44xx_iva_hwmod_class,
-	.clkdm_name	= "ivahd_clkdm",
-	.rst_lines	= omap44xx_iva_resets,
-	.rst_lines_cnt	= ARRAY_SIZE(omap44xx_iva_resets),
-	.main_clk	= "dpll_iva_m5x2_ck",
-	.prcm = {
-		.omap4 = {
-			.clkctrl_offs = OMAP4_CM_IVAHD_IVAHD_CLKCTRL_OFFSET,
-			.rstctrl_offs = OMAP4_RM_IVAHD_RSTCTRL_OFFSET,
-			.context_offs = OMAP4_RM_IVAHD_IVAHD_CONTEXT_OFFSET,
-			.modulemode   = MODULEMODE_HWCTRL,
-		},
-	},
-};
-
-/*
- * 'mpu' class
- * mpu sub-system
- */
-
-static struct omap_hwmod_class omap44xx_mpu_hwmod_class = {
-	.name	= "mpu",
-};
-
-/* mpu */
-static struct omap_hwmod omap44xx_mpu_hwmod = {
-	.name		= "mpu",
-	.class		= &omap44xx_mpu_hwmod_class,
-	.clkdm_name	= "mpuss_clkdm",
-	.flags		= HWMOD_INIT_NO_IDLE,
-	.main_clk	= "dpll_mpu_m2_ck",
-	.prcm = {
-		.omap4 = {
-			.clkctrl_offs = OMAP4_CM_MPU_MPU_CLKCTRL_OFFSET,
-			.context_offs = OMAP4_RM_MPU_MPU_CONTEXT_OFFSET,
-		},
-	},
-};
-
-/*
- * 'ocmc_ram' class
- * top-level core on-chip ram
- */
-
-static struct omap_hwmod_class omap44xx_ocmc_ram_hwmod_class = {
-	.name	= "ocmc_ram",
-};
-
-/* ocmc_ram */
-static struct omap_hwmod omap44xx_ocmc_ram_hwmod = {
-	.name		= "ocmc_ram",
-	.class		= &omap44xx_ocmc_ram_hwmod_class,
-	.clkdm_name	= "l3_2_clkdm",
-	.prcm = {
-		.omap4 = {
-			.clkctrl_offs = OMAP4_CM_L3_2_OCMC_RAM_CLKCTRL_OFFSET,
-			.context_offs = OMAP4_RM_L3_2_OCMC_RAM_CONTEXT_OFFSET,
-		},
-	},
-};
-
-
-/*
- * 'prcm' class
- * power and reset manager (part of the prcm infrastructure) + clock manager 2
- * + clock manager 1 (in always on power domain) + local prm in mpu
- */
-
-static struct omap_hwmod_class omap44xx_prcm_hwmod_class = {
-	.name	= "prcm",
-};
-
-/* prcm_mpu */
-static struct omap_hwmod omap44xx_prcm_mpu_hwmod = {
-	.name		= "prcm_mpu",
-	.class		= &omap44xx_prcm_hwmod_class,
-	.clkdm_name	= "l4_wkup_clkdm",
-	.flags		= HWMOD_NO_IDLEST,
-	.prcm = {
-		.omap4 = {
-			.flags = HWMOD_OMAP4_NO_CONTEXT_LOSS_BIT,
-		},
-	},
-};
-
-/* cm_core_aon */
-static struct omap_hwmod omap44xx_cm_core_aon_hwmod = {
-	.name		= "cm_core_aon",
-	.class		= &omap44xx_prcm_hwmod_class,
-	.flags		= HWMOD_NO_IDLEST,
-	.prcm = {
-		.omap4 = {
-			.flags = HWMOD_OMAP4_NO_CONTEXT_LOSS_BIT,
-		},
-	},
-};
-
-/* cm_core */
-static struct omap_hwmod omap44xx_cm_core_hwmod = {
-	.name		= "cm_core",
-	.class		= &omap44xx_prcm_hwmod_class,
-	.flags		= HWMOD_NO_IDLEST,
-	.prcm = {
-		.omap4 = {
-=======
->>>>>>> 04d5ce62
 			.flags = HWMOD_OMAP4_NO_CONTEXT_LOSS_BIT,
 		},
 	},
@@ -1242,17 +935,6 @@
 	.user		= OCP_USER_MPU | OCP_USER_SDMA,
 };
 
-<<<<<<< HEAD
-/* ipu -> l3_main_2 */
-static struct omap_hwmod_ocp_if omap44xx_ipu__l3_main_2 = {
-	.master		= &omap44xx_ipu_hwmod,
-	.slave		= &omap44xx_l3_main_2_hwmod,
-	.clk		= "l3_div_ck",
-	.user		= OCP_USER_MPU | OCP_USER_SDMA,
-};
-
-=======
->>>>>>> 04d5ce62
 /* iss -> l3_main_2 */
 static struct omap_hwmod_ocp_if omap44xx_iss__l3_main_2 = {
 	.master		= &omap44xx_iss_hwmod,
@@ -1325,17 +1007,6 @@
 	.user		= OCP_USER_MPU | OCP_USER_SDMA,
 };
 
-<<<<<<< HEAD
-/* dsp -> l4_abe */
-static struct omap_hwmod_ocp_if omap44xx_dsp__l4_abe = {
-	.master		= &omap44xx_dsp_hwmod,
-	.slave		= &omap44xx_l4_abe_hwmod,
-	.clk		= "ocp_abe_iclk",
-	.user		= OCP_USER_MPU | OCP_USER_SDMA,
-};
-
-=======
->>>>>>> 04d5ce62
 /* l3_main_1 -> l4_abe */
 static struct omap_hwmod_ocp_if omap44xx_l3_main_1__l4_abe = {
 	.master		= &omap44xx_l3_main_1_hwmod,
@@ -1440,145 +1111,6 @@
 	.user		= OCP_USER_MPU | OCP_USER_SDMA,
 };
 
-<<<<<<< HEAD
-/* dsp -> iva */
-static struct omap_hwmod_ocp_if omap44xx_dsp__iva = {
-	.master		= &omap44xx_dsp_hwmod,
-	.slave		= &omap44xx_iva_hwmod,
-	.clk		= "dpll_iva_m5x2_ck",
-	.user		= OCP_USER_DSP,
-};
-
-/* dsp -> sl2if */
-static struct omap_hwmod_ocp_if __maybe_unused omap44xx_dsp__sl2if = {
-	.master		= &omap44xx_dsp_hwmod,
-	.slave		= &omap44xx_sl2if_hwmod,
-	.clk		= "dpll_iva_m5x2_ck",
-	.user		= OCP_USER_DSP,
-};
-
-/* l4_cfg -> dsp */
-static struct omap_hwmod_ocp_if omap44xx_l4_cfg__dsp = {
-	.master		= &omap44xx_l4_cfg_hwmod,
-	.slave		= &omap44xx_dsp_hwmod,
-	.clk		= "l4_div_ck",
-	.user		= OCP_USER_MPU | OCP_USER_SDMA,
-};
-
-/* l3_main_2 -> dss */
-static struct omap_hwmod_ocp_if omap44xx_l3_main_2__dss = {
-	.master		= &omap44xx_l3_main_2_hwmod,
-	.slave		= &omap44xx_dss_hwmod,
-	.clk		= "l3_div_ck",
-	.user		= OCP_USER_SDMA,
-};
-
-/* l4_per -> dss */
-static struct omap_hwmod_ocp_if omap44xx_l4_per__dss = {
-	.master		= &omap44xx_l4_per_hwmod,
-	.slave		= &omap44xx_dss_hwmod,
-	.clk		= "l4_div_ck",
-	.user		= OCP_USER_MPU,
-};
-
-/* l3_main_2 -> dss_dispc */
-static struct omap_hwmod_ocp_if omap44xx_l3_main_2__dss_dispc = {
-	.master		= &omap44xx_l3_main_2_hwmod,
-	.slave		= &omap44xx_dss_dispc_hwmod,
-	.clk		= "l3_div_ck",
-	.user		= OCP_USER_SDMA,
-};
-
-/* l4_per -> dss_dispc */
-static struct omap_hwmod_ocp_if omap44xx_l4_per__dss_dispc = {
-	.master		= &omap44xx_l4_per_hwmod,
-	.slave		= &omap44xx_dss_dispc_hwmod,
-	.clk		= "l4_div_ck",
-	.user		= OCP_USER_MPU,
-};
-
-/* l3_main_2 -> dss_dsi1 */
-static struct omap_hwmod_ocp_if omap44xx_l3_main_2__dss_dsi1 = {
-	.master		= &omap44xx_l3_main_2_hwmod,
-	.slave		= &omap44xx_dss_dsi1_hwmod,
-	.clk		= "l3_div_ck",
-	.user		= OCP_USER_SDMA,
-};
-
-/* l4_per -> dss_dsi1 */
-static struct omap_hwmod_ocp_if omap44xx_l4_per__dss_dsi1 = {
-	.master		= &omap44xx_l4_per_hwmod,
-	.slave		= &omap44xx_dss_dsi1_hwmod,
-	.clk		= "l4_div_ck",
-	.user		= OCP_USER_MPU,
-};
-
-/* l3_main_2 -> dss_dsi2 */
-static struct omap_hwmod_ocp_if omap44xx_l3_main_2__dss_dsi2 = {
-	.master		= &omap44xx_l3_main_2_hwmod,
-	.slave		= &omap44xx_dss_dsi2_hwmod,
-	.clk		= "l3_div_ck",
-	.user		= OCP_USER_SDMA,
-};
-
-/* l4_per -> dss_dsi2 */
-static struct omap_hwmod_ocp_if omap44xx_l4_per__dss_dsi2 = {
-	.master		= &omap44xx_l4_per_hwmod,
-	.slave		= &omap44xx_dss_dsi2_hwmod,
-	.clk		= "l4_div_ck",
-	.user		= OCP_USER_MPU,
-};
-
-/* l3_main_2 -> dss_hdmi */
-static struct omap_hwmod_ocp_if omap44xx_l3_main_2__dss_hdmi = {
-	.master		= &omap44xx_l3_main_2_hwmod,
-	.slave		= &omap44xx_dss_hdmi_hwmod,
-	.clk		= "l3_div_ck",
-	.user		= OCP_USER_SDMA,
-};
-
-/* l4_per -> dss_hdmi */
-static struct omap_hwmod_ocp_if omap44xx_l4_per__dss_hdmi = {
-	.master		= &omap44xx_l4_per_hwmod,
-	.slave		= &omap44xx_dss_hdmi_hwmod,
-	.clk		= "l4_div_ck",
-	.user		= OCP_USER_MPU,
-};
-
-/* l3_main_2 -> dss_rfbi */
-static struct omap_hwmod_ocp_if omap44xx_l3_main_2__dss_rfbi = {
-	.master		= &omap44xx_l3_main_2_hwmod,
-	.slave		= &omap44xx_dss_rfbi_hwmod,
-	.clk		= "l3_div_ck",
-	.user		= OCP_USER_SDMA,
-};
-
-/* l4_per -> dss_rfbi */
-static struct omap_hwmod_ocp_if omap44xx_l4_per__dss_rfbi = {
-	.master		= &omap44xx_l4_per_hwmod,
-	.slave		= &omap44xx_dss_rfbi_hwmod,
-	.clk		= "l4_div_ck",
-	.user		= OCP_USER_MPU,
-};
-
-/* l3_main_2 -> dss_venc */
-static struct omap_hwmod_ocp_if omap44xx_l3_main_2__dss_venc = {
-	.master		= &omap44xx_l3_main_2_hwmod,
-	.slave		= &omap44xx_dss_venc_hwmod,
-	.clk		= "l3_div_ck",
-	.user		= OCP_USER_SDMA,
-};
-
-/* l4_per -> dss_venc */
-static struct omap_hwmod_ocp_if omap44xx_l4_per__dss_venc = {
-	.master		= &omap44xx_l4_per_hwmod,
-	.slave		= &omap44xx_dss_venc_hwmod,
-	.clk		= "l4_div_ck",
-	.user		= OCP_USER_MPU,
-};
-
-=======
->>>>>>> 04d5ce62
 /* l3_main_2 -> gpmc */
 static struct omap_hwmod_ocp_if omap44xx_l3_main_2__gpmc = {
 	.master		= &omap44xx_l3_main_2_hwmod,
@@ -1587,17 +1119,6 @@
 	.user		= OCP_USER_MPU | OCP_USER_SDMA,
 };
 
-<<<<<<< HEAD
-/* l3_main_2 -> ipu */
-static struct omap_hwmod_ocp_if omap44xx_l3_main_2__ipu = {
-	.master		= &omap44xx_l3_main_2_hwmod,
-	.slave		= &omap44xx_ipu_hwmod,
-	.clk		= "l3_div_ck",
-	.user		= OCP_USER_MPU | OCP_USER_SDMA,
-};
-
-=======
->>>>>>> 04d5ce62
 /* l3_main_2 -> iss */
 static struct omap_hwmod_ocp_if omap44xx_l3_main_2__iss = {
 	.master		= &omap44xx_l3_main_2_hwmod,
@@ -1736,10 +1257,6 @@
 	&omap44xx_l4_cfg__l3_main_1,
 	&omap44xx_mpu__l3_main_1,
 	&omap44xx_debugss__l3_main_2,
-<<<<<<< HEAD
-	&omap44xx_ipu__l3_main_2,
-=======
->>>>>>> 04d5ce62
 	&omap44xx_iss__l3_main_2,
 	&omap44xx_iva__l3_main_2,
 	&omap44xx_l3_main_1__l3_main_2,
@@ -1749,10 +1266,6 @@
 	&omap44xx_l3_main_1__l3_main_3,
 	&omap44xx_l3_main_2__l3_main_3,
 	&omap44xx_l4_cfg__l3_main_3,
-<<<<<<< HEAD
-	&omap44xx_dsp__l4_abe,
-=======
->>>>>>> 04d5ce62
 	&omap44xx_l3_main_1__l4_abe,
 	&omap44xx_mpu__l4_abe,
 	&omap44xx_l3_main_1__l4_cfg,
@@ -1766,29 +1279,7 @@
 	&omap44xx_l4_wkup__ctrl_module_wkup,
 	&omap44xx_l4_wkup__ctrl_module_pad_wkup,
 	&omap44xx_l3_instr__debugss,
-<<<<<<< HEAD
-	&omap44xx_dsp__iva,
-	/* &omap44xx_dsp__sl2if, */
-	&omap44xx_l4_cfg__dsp,
-	&omap44xx_l3_main_2__dss,
-	&omap44xx_l4_per__dss,
-	&omap44xx_l3_main_2__dss_dispc,
-	&omap44xx_l4_per__dss_dispc,
-	&omap44xx_l3_main_2__dss_dsi1,
-	&omap44xx_l4_per__dss_dsi1,
-	&omap44xx_l3_main_2__dss_dsi2,
-	&omap44xx_l4_per__dss_dsi2,
-	&omap44xx_l3_main_2__dss_hdmi,
-	&omap44xx_l4_per__dss_hdmi,
-	&omap44xx_l3_main_2__dss_rfbi,
-	&omap44xx_l4_per__dss_rfbi,
-	&omap44xx_l3_main_2__dss_venc,
-	&omap44xx_l4_per__dss_venc,
 	&omap44xx_l3_main_2__gpmc,
-	&omap44xx_l3_main_2__ipu,
-=======
-	&omap44xx_l3_main_2__gpmc,
->>>>>>> 04d5ce62
 	&omap44xx_l3_main_2__iss,
 	/* &omap44xx_iva__sl2if, */
 	&omap44xx_l3_main_2__iva,
