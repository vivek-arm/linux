/*
 * linux/arch/arm/mach-pxa/cm-x270.c
 *
 * Copyright (C) 2007, 2008 CompuLab, Ltd.
 * Mike Rapoport <mike@compulab.co.il>
 *
 * This program is free software; you can redistribute it and/or modify
 * it under the terms of the GNU General Public License version 2 as
 * published by the Free Software Foundation.
 */

#include <linux/platform_device.h>
#include <linux/sysdev.h>
#include <linux/irq.h>
#include <linux/gpio.h>

#include <linux/dm9000.h>
#include <linux/rtc-v3020.h>
#include <video/mbxfb.h>
#include <linux/leds.h>

#include <asm/mach/arch.h>
#include <asm/mach-types.h>
#include <asm/mach/map.h>

#include <asm/arch/pxa2xx-regs.h>
<<<<<<< HEAD
#include <asm/arch/pxa2xx-gpio.h>
=======
#include <asm/arch/mfp-pxa27x.h>
#include <asm/arch/pxa-regs.h>
>>>>>>> 044e5f45
#include <asm/arch/audio.h>
#include <asm/arch/pxafb.h>
#include <asm/arch/ohci.h>
#include <asm/arch/mmc.h>
#include <asm/arch/bitfield.h>

#include <asm/hardware/it8152.h>

#include "generic.h"
#include "cm-x270-pci.h"

/* virtual addresses for statically mapped regions */
#define CMX270_VIRT_BASE	(0xe8000000)
#define CMX270_IT8152_VIRT	(CMX270_VIRT_BASE)

#define RTC_PHYS_BASE		(PXA_CS1_PHYS + (5 << 22))
#define DM9000_PHYS_BASE	(PXA_CS1_PHYS + (6 << 22))

/* GPIO IRQ usage */
#define GPIO10_ETHIRQ		(10)
#define GPIO22_IT8152_IRQ	(22)
#define GPIO83_MMC_IRQ		(83)
#define GPIO95_GFXIRQ		(95)

#define CMX270_ETHIRQ		IRQ_GPIO(GPIO10_ETHIRQ)
#define CMX270_IT8152_IRQ	IRQ_GPIO(GPIO22_IT8152_IRQ)
#define CMX270_MMC_IRQ		IRQ_GPIO(GPIO83_MMC_IRQ)
#define CMX270_GFXIRQ		IRQ_GPIO(GPIO95_GFXIRQ)

/* MMC power enable */
#define GPIO105_MMC_POWER	(105)

static unsigned long cmx270_pin_config[] = {
	/* AC'97 */
	GPIO28_AC97_BITCLK,
	GPIO29_AC97_SDATA_IN_0,
	GPIO30_AC97_SDATA_OUT,
	GPIO31_AC97_SYNC,
	GPIO98_AC97_SYSCLK,
	GPIO113_AC97_nRESET,

	/* BTUART */
	GPIO42_BTUART_RXD,
	GPIO43_BTUART_TXD,
	GPIO44_BTUART_CTS,
	GPIO45_BTUART_RTS,

	/* STUART */
	GPIO46_STUART_RXD,
	GPIO47_STUART_TXD,

	/* MCI controller */
	GPIO32_MMC_CLK,
	GPIO112_MMC_CMD,
	GPIO92_MMC_DAT_0,
	GPIO109_MMC_DAT_1,
	GPIO110_MMC_DAT_2,
	GPIO111_MMC_DAT_3,

	/* LCD */
	GPIO58_LCD_LDD_0,
	GPIO59_LCD_LDD_1,
	GPIO60_LCD_LDD_2,
	GPIO61_LCD_LDD_3,
	GPIO62_LCD_LDD_4,
	GPIO63_LCD_LDD_5,
	GPIO64_LCD_LDD_6,
	GPIO65_LCD_LDD_7,
	GPIO66_LCD_LDD_8,
	GPIO67_LCD_LDD_9,
	GPIO68_LCD_LDD_10,
	GPIO69_LCD_LDD_11,
	GPIO70_LCD_LDD_12,
	GPIO71_LCD_LDD_13,
	GPIO72_LCD_LDD_14,
	GPIO73_LCD_LDD_15,
	GPIO74_LCD_FCLK,
	GPIO75_LCD_LCLK,
	GPIO76_LCD_PCLK,
	GPIO77_LCD_BIAS,

	/* I2C */
	GPIO117_I2C_SCL,
	GPIO118_I2C_SDA,

	/* SSP1 */
	GPIO23_SSP1_SCLK,
	GPIO24_SSP1_SFRM,
	GPIO25_SSP1_TXD,
	GPIO26_SSP1_RXD,

	/* SSP2 */
	GPIO19_SSP2_SCLK,
	GPIO14_SSP2_SFRM,
	GPIO87_SSP2_TXD,
	GPIO88_SSP2_RXD,

	/* PC Card */
	GPIO48_nPOE,
	GPIO49_nPWE,
	GPIO50_nPIOR,
	GPIO51_nPIOW,
	GPIO85_nPCE_1,
	GPIO54_nPCE_2,
	GPIO55_nPREG,
	GPIO56_nPWAIT,
	GPIO57_nIOIS16,

	/* SDRAM and local bus */
	GPIO15_nCS_1,
	GPIO78_nCS_2,
	GPIO79_nCS_3,
	GPIO80_nCS_4,
	GPIO33_nCS_5,
	GPIO49_nPWE,
	GPIO18_RDY,

	/* GPIO */
	GPIO0_GPIO	| WAKEUP_ON_EDGE_BOTH,
	GPIO105_GPIO	| MFP_LPM_DRIVE_HIGH,	/* MMC/SD power */
	GPIO53_GPIO,				/* PC card reset */

	/* NAND controls */
	GPIO11_GPIO	| MFP_LPM_DRIVE_HIGH,	/* NAND CE# */
	GPIO89_GPIO,				/* NAND Ready/Busy */

	/* interrupts */
	GPIO10_GPIO,	/* DM9000 interrupt */
	GPIO83_GPIO,	/* MMC card detect */
};

#if defined(CONFIG_DM9000) || defined(CONFIG_DM9000_MODULE)
static struct resource cmx270_dm9000_resource[] = {
	[0] = {
		.start = DM9000_PHYS_BASE,
		.end   = DM9000_PHYS_BASE + 4,
		.flags = IORESOURCE_MEM,
	},
	[1] = {
		.start = DM9000_PHYS_BASE + 8,
		.end   = DM9000_PHYS_BASE + 8 + 500,
		.flags = IORESOURCE_MEM,
	},
	[2] = {
		.start = CMX270_ETHIRQ,
		.end   = CMX270_ETHIRQ,
		.flags = IORESOURCE_IRQ | IORESOURCE_IRQ_HIGHEDGE,
	}
};

static struct dm9000_plat_data cmx270_dm9000_platdata = {
	.flags		= DM9000_PLATF_32BITONLY,
};

static struct platform_device cmx270_dm9000_device = {
	.name		= "dm9000",
	.id		= 0,
	.num_resources	= ARRAY_SIZE(cmx270_dm9000_resource),
	.resource	= cmx270_dm9000_resource,
	.dev		= {
		.platform_data = &cmx270_dm9000_platdata,
	}
};

<<<<<<< HEAD
/* touchscreen controller */
=======
static void __init cmx270_init_dm9000(void)
{
	platform_device_register(&cmx270_dm9000_device);
}
#else
static inline void cmx270_init_dm9000(void) {}
#endif

/* UCB1400 touchscreen controller */
#if defined(CONFIG_TOUCHSCREEN_UCB1400) || defined(CONFIG_TOUCHSCREEN_UCB1400_MODULE)
>>>>>>> 044e5f45
static struct platform_device cmx270_ts_device = {
	.name		= "ucb1400_ts",
	.id		= -1,
};

static void __init cmx270_init_touchscreen(void)
{
	platform_device_register(&cmx270_ts_device);
}
#else
static inline void cmx270_init_touchscreen(void) {}
#endif

/* V3020 RTC */
#if defined(CONFIG_RTC_DRV_V3020) || defined(CONFIG_RTC_DRV_V3020_MODULE)
static struct resource cmx270_v3020_resource[] = {
	[0] = {
		.start = RTC_PHYS_BASE,
		.end   = RTC_PHYS_BASE + 4,
		.flags = IORESOURCE_MEM,
	},
};

struct v3020_platform_data cmx270_v3020_pdata = {
	.leftshift = 16,
};

static struct platform_device cmx270_rtc_device = {
	.name		= "v3020",
	.num_resources	= ARRAY_SIZE(cmx270_v3020_resource),
	.resource	= cmx270_v3020_resource,
	.id		= -1,
	.dev		= {
		.platform_data = &cmx270_v3020_pdata,
	}
};

static void __init cmx270_init_rtc(void)
{
	platform_device_register(&cmx270_rtc_device);
}
#else
static inline void cmx270_init_rtc(void) {}
#endif

/* CM-X270 LEDs */
#if defined(CONFIG_LEDS_GPIO) || defined(CONFIG_LEDS_GPIO_MODULE)
static struct gpio_led cmx270_leds[] = {
	[0] = {
		.name = "cm-x270:red",
		.default_trigger = "nand-disk",
		.gpio = 93,
		.active_low = 1,
	},
	[1] = {
		.name = "cm-x270:green",
		.default_trigger = "heartbeat",
		.gpio = 94,
		.active_low = 1,
	},
};

static struct gpio_led_platform_data cmx270_gpio_led_pdata = {
	.num_leds = ARRAY_SIZE(cmx270_leds),
	.leds = cmx270_leds,
};

static struct platform_device cmx270_led_device = {
	.name		= "leds-gpio",
	.id		= -1,
	.dev		= {
		.platform_data = &cmx270_gpio_led_pdata,
	},
};

static void __init cmx270_init_leds(void)
{
	platform_device_register(&cmx270_led_device);
}
#else
static inline void cmx270_init_leds(void) {}
#endif

/* 2700G graphics */
#if defined(CONFIG_FB_MBX) || defined(CONFIG_FB_MBX_MODULE)
static u64 fb_dma_mask = ~(u64)0;

static struct resource cmx270_2700G_resource[] = {
	/* frame buffer memory including ODFB and External SDRAM */
	[0] = {
		.start = PXA_CS2_PHYS,
		.end   = PXA_CS2_PHYS + 0x01ffffff,
		.flags = IORESOURCE_MEM,
	},
	/* Marathon registers */
	[1] = {
		.start = PXA_CS2_PHYS + 0x03fe0000,
		.end   = PXA_CS2_PHYS + 0x03ffffff,
		.flags = IORESOURCE_MEM,
	},
};

static unsigned long save_lcd_regs[10];

static int cmx270_marathon_probe(struct fb_info *fb)
{
	/* save PXA-270 pin settings before enabling 2700G */
	save_lcd_regs[0] = GPDR1;
	save_lcd_regs[1] = GPDR2;
	save_lcd_regs[2] = GAFR1_U;
	save_lcd_regs[3] = GAFR2_L;
	save_lcd_regs[4] = GAFR2_U;

	/* Disable PXA-270 on-chip controller driving pins */
	GPDR1 &= ~(0xfc000000);
	GPDR2 &= ~(0x00c03fff);
	GAFR1_U &= ~(0xfff00000);
	GAFR2_L &= ~(0x0fffffff);
	GAFR2_U &= ~(0x0000f000);
	return 0;
}

static int cmx270_marathon_remove(struct fb_info *fb)
{
	GPDR1 =   save_lcd_regs[0];
	GPDR2 =   save_lcd_regs[1];
	GAFR1_U = save_lcd_regs[2];
	GAFR2_L = save_lcd_regs[3];
	GAFR2_U = save_lcd_regs[4];
	return 0;
}

static struct mbxfb_platform_data cmx270_2700G_data = {
	.xres = {
		.min = 240,
		.max = 1200,
		.defval = 640,
	},
	.yres = {
		.min = 240,
		.max = 1200,
		.defval = 480,
	},
	.bpp = {
		.min = 16,
		.max = 32,
		.defval = 16,
	},
	.memsize = 8*1024*1024,
	.probe = cmx270_marathon_probe,
	.remove = cmx270_marathon_remove,
};

static struct platform_device cmx270_2700G = {
	.name		= "mbx-fb",
	.dev		= {
		.platform_data	= &cmx270_2700G_data,
		.dma_mask	= &fb_dma_mask,
		.coherent_dma_mask = 0xffffffff,
	},
	.num_resources	= ARRAY_SIZE(cmx270_2700G_resource),
	.resource	= cmx270_2700G_resource,
	.id		= -1,
};

<<<<<<< HEAD
static u64 ata_dma_mask = ~(u64)0;

static struct platform_device cmx270_ata = {
	.name = "pata_cm_x270",
	.id = -1,
	.dev		= {
		.dma_mask	= &ata_dma_mask,
		.coherent_dma_mask = 0xffffffff,
	},
};

/* platform devices */
static struct platform_device *platform_devices[] __initdata = {
	&cmx270_device_dm9k,
	&cmx270_rtc_device,
	&cmx270_2700G,
	&cmx270_led_device,
	&cmx270_ts_device,
	&cmx270_ata,
};

/* Map PCI companion and IDE/General Purpose CS statically */
static struct map_desc cmx270_io_desc[] __initdata = {
	[0] = { /* IDE/general purpose space */
		.virtual	= CMX270_IDE104_VIRT,
		.pfn		= __phys_to_pfn(CMX270_IDE104_PHYS),
		.length		= SZ_64M - SZ_8M,
		.type		= MT_DEVICE
	},
	[1] = { /* PCI bridge */
		.virtual	= CMX270_IT8152_VIRT,
		.pfn		= __phys_to_pfn(CMX270_IT8152_PHYS),
		.length		= SZ_64M,
		.type		= MT_DEVICE
	},
};
=======
static void __init cmx270_init_2700G(void)
{
	platform_device_register(&cmx270_2700G);
}
#else
static inline void cmx270_init_2700G(void) {}
#endif
>>>>>>> 044e5f45

#if defined(CONFIG_FB_PXA) || defined(CONFIG_FB_PXA_MODULE)
/*
  Display definitions
  keep these for backwards compatibility, although symbolic names (as
  e.g. in lpd270.c) looks better
*/
#define MTYPE_STN320x240	0
#define MTYPE_TFT640x480	1
#define MTYPE_CRT640x480	2
#define MTYPE_CRT800x600	3
#define MTYPE_TFT320x240	6
#define MTYPE_STN640x480	7

static struct pxafb_mode_info generic_stn_320x240_mode = {
	.pixclock	= 76923,
	.bpp		= 8,
	.xres		= 320,
	.yres		= 240,
	.hsync_len	= 3,
	.vsync_len	= 2,
	.left_margin	= 3,
	.upper_margin	= 0,
	.right_margin	= 3,
	.lower_margin	= 0,
	.sync		= (FB_SYNC_HOR_HIGH_ACT |
			   FB_SYNC_VERT_HIGH_ACT),
	.cmap_greyscale = 0,
};

static struct pxafb_mach_info generic_stn_320x240 = {
	.modes		= &generic_stn_320x240_mode,
	.num_modes	= 1,
	.lccr0		= 0,
	.lccr3		= (LCCR3_PixClkDiv(0x03) |
			   LCCR3_Acb(0xff) |
			   LCCR3_PCP),
	.cmap_inverse	= 0,
	.cmap_static	= 0,
};

static struct pxafb_mode_info generic_tft_640x480_mode = {
	.pixclock	= 38461,
	.bpp		= 8,
	.xres		= 640,
	.yres		= 480,
	.hsync_len	= 60,
	.vsync_len	= 2,
	.left_margin	= 70,
	.upper_margin	= 10,
	.right_margin	= 70,
	.lower_margin	= 5,
	.sync		= 0,
	.cmap_greyscale = 0,
};

static struct pxafb_mach_info generic_tft_640x480 = {
	.modes		= &generic_tft_640x480_mode,
	.num_modes	= 1,
	.lccr0		= (LCCR0_PAS),
	.lccr3		= (LCCR3_PixClkDiv(0x01) |
			   LCCR3_Acb(0xff) |
			   LCCR3_PCP),
	.cmap_inverse	= 0,
	.cmap_static	= 0,
};

static struct pxafb_mode_info generic_crt_640x480_mode = {
	.pixclock	= 38461,
	.bpp		= 8,
	.xres		= 640,
	.yres		= 480,
	.hsync_len	= 63,
	.vsync_len	= 2,
	.left_margin	= 81,
	.upper_margin	= 33,
	.right_margin	= 16,
	.lower_margin	= 10,
	.sync		= (FB_SYNC_HOR_HIGH_ACT |
			   FB_SYNC_VERT_HIGH_ACT),
	.cmap_greyscale = 0,
};

static struct pxafb_mach_info generic_crt_640x480 = {
	.modes		= &generic_crt_640x480_mode,
	.num_modes	= 1,
	.lccr0		= (LCCR0_PAS),
	.lccr3		= (LCCR3_PixClkDiv(0x01) |
			   LCCR3_Acb(0xff)),
	.cmap_inverse	= 0,
	.cmap_static	= 0,
};

static struct pxafb_mode_info generic_crt_800x600_mode = {
	.pixclock	= 28846,
	.bpp		= 8,
	.xres		= 800,
	.yres	  	= 600,
	.hsync_len	= 63,
	.vsync_len	= 2,
	.left_margin	= 26,
	.upper_margin	= 21,
	.right_margin	= 26,
	.lower_margin	= 11,
	.sync		= (FB_SYNC_HOR_HIGH_ACT |
			   FB_SYNC_VERT_HIGH_ACT),
	.cmap_greyscale = 0,
};

static struct pxafb_mach_info generic_crt_800x600 = {
	.modes		= &generic_crt_800x600_mode,
	.num_modes	= 1,
	.lccr0		= (LCCR0_PAS),
	.lccr3		= (LCCR3_PixClkDiv(0x02) |
			   LCCR3_Acb(0xff)),
	.cmap_inverse	= 0,
	.cmap_static	= 0,
};

static struct pxafb_mode_info generic_tft_320x240_mode = {
	.pixclock	= 134615,
	.bpp		= 16,
	.xres		= 320,
	.yres		= 240,
	.hsync_len	= 63,
	.vsync_len	= 7,
	.left_margin	= 75,
	.upper_margin	= 0,
	.right_margin	= 15,
	.lower_margin	= 15,
	.sync		= 0,
	.cmap_greyscale = 0,
};

static struct pxafb_mach_info generic_tft_320x240 = {
	.modes		= &generic_tft_320x240_mode,
	.num_modes	= 1,
	.lccr0		= (LCCR0_PAS),
	.lccr3		= (LCCR3_PixClkDiv(0x06) |
			   LCCR3_Acb(0xff) |
			   LCCR3_PCP),
	.cmap_inverse	= 0,
	.cmap_static	= 0,
};

static struct pxafb_mode_info generic_stn_640x480_mode = {
	.pixclock	= 57692,
	.bpp		= 8,
	.xres		= 640,
	.yres		= 480,
	.hsync_len	= 4,
	.vsync_len	= 2,
	.left_margin	= 10,
	.upper_margin	= 5,
	.right_margin	= 10,
	.lower_margin	= 5,
	.sync		= (FB_SYNC_HOR_HIGH_ACT |
			   FB_SYNC_VERT_HIGH_ACT),
	.cmap_greyscale = 0,
};

static struct pxafb_mach_info generic_stn_640x480 = {
	.modes		= &generic_stn_640x480_mode,
	.num_modes	= 1,
	.lccr0		= 0,
	.lccr3		= (LCCR3_PixClkDiv(0x02) |
			   LCCR3_Acb(0xff)),
	.cmap_inverse	= 0,
	.cmap_static	= 0,
};

static struct pxafb_mach_info *cmx270_display = &generic_crt_640x480;

static int __init cmx270_set_display(char *str)
{
	int disp_type = simple_strtol(str, NULL, 0);
	switch (disp_type) {
	case MTYPE_STN320x240:
		cmx270_display = &generic_stn_320x240;
		break;
	case MTYPE_TFT640x480:
		cmx270_display = &generic_tft_640x480;
		break;
	case MTYPE_CRT640x480:
		cmx270_display = &generic_crt_640x480;
		break;
	case MTYPE_CRT800x600:
		cmx270_display = &generic_crt_800x600;
		break;
	case MTYPE_TFT320x240:
		cmx270_display = &generic_tft_320x240;
		break;
	case MTYPE_STN640x480:
		cmx270_display = &generic_stn_640x480;
		break;
	default: /* fallback to CRT 640x480 */
		cmx270_display = &generic_crt_640x480;
		break;
	}
	return 1;
}

/*
   This should be done really early to get proper configuration for
   frame buffer.
   Indeed, pxafb parameters can be used istead, but CM-X270 bootloader
   has limitied line length for kernel command line, and also it will
   break compatibitlty with proprietary releases already in field.
*/
__setup("monitor=", cmx270_set_display);

static void __init cmx270_init_display(void)
{
	set_pxa_fb_info(cmx270_display);
}
#else
static inline void cmx270_init_display(void) {}
#endif

/* PXA27x OHCI controller setup */
#if defined(CONFIG_USB_OHCI_HCD) || defined(CONFIG_USB_OHCI_HCD_MODULE)
static int cmx270_ohci_init(struct device *dev)
{
	/* Set the Power Control Polarity Low */
	UHCHR = (UHCHR | UHCHR_PCPL) &
		~(UHCHR_SSEP1 | UHCHR_SSEP2 | UHCHR_SSE);

	return 0;
}

static struct pxaohci_platform_data cmx270_ohci_platform_data = {
	.port_mode	= PMM_PERPORT_MODE,
	.init		= cmx270_ohci_init,
};

static void __init cmx270_init_ohci(void)
{
	pxa_set_ohci_info(&cmx270_ohci_platform_data);
}
#else
static inline void cmx270_init_ohci(void) {}
#endif

#if defined(CONFIG_MMC) || defined(CONFIG_MMC_MODULE)
static int cmx270_mci_init(struct device *dev,
			   irq_handler_t cmx270_detect_int,
			   void *data)
{
	int err;

	err = gpio_request(GPIO105_MMC_POWER, "MMC/SD power");
	if (err) {
		dev_warn(dev, "power gpio unavailable\n");
		return err;
	}

	gpio_direction_output(GPIO105_MMC_POWER, 0);

	err = request_irq(CMX270_MMC_IRQ, cmx270_detect_int,
			  IRQF_DISABLED | IRQF_TRIGGER_FALLING,
			  "MMC card detect", data);
	if (err) {
		gpio_free(GPIO105_MMC_POWER);
		dev_err(dev, "cmx270_mci_init: MMC/SD: can't"
			" request MMC card detect IRQ\n");
	}

	return err;
}

static void cmx270_mci_setpower(struct device *dev, unsigned int vdd)
{
	struct pxamci_platform_data *p_d = dev->platform_data;

	if ((1 << vdd) & p_d->ocr_mask) {
		dev_dbg(dev, "power on\n");
		gpio_set_value(GPIO105_MMC_POWER, 0);
	} else {
		gpio_set_value(GPIO105_MMC_POWER, 1);
		dev_dbg(dev, "power off\n");
	}
}

static void cmx270_mci_exit(struct device *dev, void *data)
{
	free_irq(CMX270_MMC_IRQ, data);
	gpio_free(GPIO105_MMC_POWER);
}

static struct pxamci_platform_data cmx270_mci_platform_data = {
	.ocr_mask	= MMC_VDD_32_33|MMC_VDD_33_34,
	.init 		= cmx270_mci_init,
	.setpower 	= cmx270_mci_setpower,
	.exit		= cmx270_mci_exit,
};

static void __init cmx270_init_mmc(void)
{
	pxa_set_mci_info(&cmx270_mci_platform_data);
}
#else
static inline void cmx270_init_mmc(void) {}
#endif

#ifdef CONFIG_PM
static unsigned long sleep_save_msc[10];

static int cmx270_suspend(struct sys_device *dev, pm_message_t state)
{
	cmx270_pci_suspend();

	/* save MSC registers */
	sleep_save_msc[0] = MSC0;
	sleep_save_msc[1] = MSC1;
	sleep_save_msc[2] = MSC2;

	/* setup power saving mode registers */
	PCFR = 0x0;
	PSLR = 0xff400000;
	PMCR  = 0x00000005;
	PWER  = 0x80000000;
	PFER  = 0x00000000;
	PRER  = 0x00000000;
	PGSR0 = 0xC0018800;
	PGSR1 = 0x004F0002;
	PGSR2 = 0x6021C000;
	PGSR3 = 0x00020000;

	return 0;
}

static int cmx270_resume(struct sys_device *dev)
{
	cmx270_pci_resume();

	/* restore MSC registers */
	MSC0 = sleep_save_msc[0];
	MSC1 = sleep_save_msc[1];
	MSC2 = sleep_save_msc[2];

	return 0;
}

static struct sysdev_class cmx270_pm_sysclass = {
	.name = "pm",
	.resume = cmx270_resume,
	.suspend = cmx270_suspend,
};

static struct sys_device cmx270_pm_device = {
	.cls = &cmx270_pm_sysclass,
};

static int __init cmx270_pm_init(void)
{
	int error;
	error = sysdev_class_register(&cmx270_pm_sysclass);
	if (error == 0)
		error = sysdev_register(&cmx270_pm_device);
	return error;
}
#else
static int __init cmx270_pm_init(void) { return 0; }
#endif

#if defined(CONFIG_SND_PXA2XX_AC97) || defined(CONFIG_SND_PXA2XX_AC97_MODULE)
static void __init cmx270_init_ac97(void)
{
	pxa_set_ac97_info(NULL);
}
#else
static inline void cmx270_init_ac97(void) {}
#endif

static void __init cmx270_init(void)
{
	cmx270_pm_init();

<<<<<<< HEAD
	set_pxa_fb_info(cmx270_display);

	/* register CM-X270 platform devices */
	platform_add_devices(platform_devices, ARRAY_SIZE(platform_devices));
	pxa_set_ac97_info(NULL);

	/* set MCI and OHCI platform parameters */
	pxa_set_mci_info(&cmx270_mci_platform_data);
	pxa_set_ohci_info(&cmx270_ohci_platform_data);

	/* This enables the STUART */
	pxa_gpio_mode(GPIO46_STRXD_MD);
	pxa_gpio_mode(GPIO47_STTXD_MD);

	/* This enables the BTUART  */
	pxa_gpio_mode(GPIO42_BTRXD_MD);
	pxa_gpio_mode(GPIO43_BTTXD_MD);
	pxa_gpio_mode(GPIO44_BTCTS_MD);
	pxa_gpio_mode(GPIO45_BTRTS_MD);
=======
	pxa2xx_mfp_config(ARRAY_AND_SIZE(cmx270_pin_config));

	cmx270_init_dm9000();
	cmx270_init_rtc();
	cmx270_init_display();
	cmx270_init_mmc();
	cmx270_init_ohci();
	cmx270_init_ac97();
	cmx270_init_touchscreen();
	cmx270_init_leds();
	cmx270_init_2700G();
>>>>>>> 044e5f45
}

static void __init cmx270_init_irq(void)
{
	pxa27x_init_irq();

	cmx270_pci_init_irq(GPIO22_IT8152_IRQ);
}

#ifdef CONFIG_PCI
/* Map PCI companion statically */
static struct map_desc cmx270_io_desc[] __initdata = {
	[0] = { /* PCI bridge */
		.virtual	= CMX270_IT8152_VIRT,
		.pfn		= __phys_to_pfn(PXA_CS4_PHYS),
		.length		= SZ_64M,
		.type		= MT_DEVICE
	},
};

static void __init cmx270_map_io(void)
{
	pxa_map_io();
	iotable_init(cmx270_io_desc, ARRAY_SIZE(cmx270_io_desc));

	it8152_base_address = CMX270_IT8152_VIRT;
}
#else
static void __init cmx270_map_io(void)
{
	pxa_map_io();
}
#endif

MACHINE_START(ARMCORE, "Compulab CM-x270")
	.boot_params	= 0xa0000100,
	.phys_io	= 0x40000000,
	.io_pg_offst	= (io_p2v(0x40000000) >> 18) & 0xfffc,
	.map_io		= cmx270_map_io,
	.init_irq	= cmx270_init_irq,
	.timer		= &pxa_timer,
	.init_machine	= cmx270_init,
MACHINE_END<|MERGE_RESOLUTION|>--- conflicted
+++ resolved
@@ -24,12 +24,8 @@
 #include <asm/mach/map.h>
 
 #include <asm/arch/pxa2xx-regs.h>
-<<<<<<< HEAD
-#include <asm/arch/pxa2xx-gpio.h>
-=======
 #include <asm/arch/mfp-pxa27x.h>
 #include <asm/arch/pxa-regs.h>
->>>>>>> 044e5f45
 #include <asm/arch/audio.h>
 #include <asm/arch/pxafb.h>
 #include <asm/arch/ohci.h>
@@ -194,9 +190,6 @@
 	}
 };
 
-<<<<<<< HEAD
-/* touchscreen controller */
-=======
 static void __init cmx270_init_dm9000(void)
 {
 	platform_device_register(&cmx270_dm9000_device);
@@ -207,7 +200,6 @@
 
 /* UCB1400 touchscreen controller */
 #if defined(CONFIG_TOUCHSCREEN_UCB1400) || defined(CONFIG_TOUCHSCREEN_UCB1400_MODULE)
->>>>>>> 044e5f45
 static struct platform_device cmx270_ts_device = {
 	.name		= "ucb1400_ts",
 	.id		= -1,
@@ -373,44 +365,6 @@
 	.id		= -1,
 };
 
-<<<<<<< HEAD
-static u64 ata_dma_mask = ~(u64)0;
-
-static struct platform_device cmx270_ata = {
-	.name = "pata_cm_x270",
-	.id = -1,
-	.dev		= {
-		.dma_mask	= &ata_dma_mask,
-		.coherent_dma_mask = 0xffffffff,
-	},
-};
-
-/* platform devices */
-static struct platform_device *platform_devices[] __initdata = {
-	&cmx270_device_dm9k,
-	&cmx270_rtc_device,
-	&cmx270_2700G,
-	&cmx270_led_device,
-	&cmx270_ts_device,
-	&cmx270_ata,
-};
-
-/* Map PCI companion and IDE/General Purpose CS statically */
-static struct map_desc cmx270_io_desc[] __initdata = {
-	[0] = { /* IDE/general purpose space */
-		.virtual	= CMX270_IDE104_VIRT,
-		.pfn		= __phys_to_pfn(CMX270_IDE104_PHYS),
-		.length		= SZ_64M - SZ_8M,
-		.type		= MT_DEVICE
-	},
-	[1] = { /* PCI bridge */
-		.virtual	= CMX270_IT8152_VIRT,
-		.pfn		= __phys_to_pfn(CMX270_IT8152_PHYS),
-		.length		= SZ_64M,
-		.type		= MT_DEVICE
-	},
-};
-=======
 static void __init cmx270_init_2700G(void)
 {
 	platform_device_register(&cmx270_2700G);
@@ -418,7 +372,6 @@
 #else
 static inline void cmx270_init_2700G(void) {}
 #endif
->>>>>>> 044e5f45
 
 #if defined(CONFIG_FB_PXA) || defined(CONFIG_FB_PXA_MODULE)
 /*
@@ -797,27 +750,6 @@
 {
 	cmx270_pm_init();
 
-<<<<<<< HEAD
-	set_pxa_fb_info(cmx270_display);
-
-	/* register CM-X270 platform devices */
-	platform_add_devices(platform_devices, ARRAY_SIZE(platform_devices));
-	pxa_set_ac97_info(NULL);
-
-	/* set MCI and OHCI platform parameters */
-	pxa_set_mci_info(&cmx270_mci_platform_data);
-	pxa_set_ohci_info(&cmx270_ohci_platform_data);
-
-	/* This enables the STUART */
-	pxa_gpio_mode(GPIO46_STRXD_MD);
-	pxa_gpio_mode(GPIO47_STTXD_MD);
-
-	/* This enables the BTUART  */
-	pxa_gpio_mode(GPIO42_BTRXD_MD);
-	pxa_gpio_mode(GPIO43_BTTXD_MD);
-	pxa_gpio_mode(GPIO44_BTCTS_MD);
-	pxa_gpio_mode(GPIO45_BTRTS_MD);
-=======
 	pxa2xx_mfp_config(ARRAY_AND_SIZE(cmx270_pin_config));
 
 	cmx270_init_dm9000();
@@ -829,7 +761,6 @@
 	cmx270_init_touchscreen();
 	cmx270_init_leds();
 	cmx270_init_2700G();
->>>>>>> 044e5f45
 }
 
 static void __init cmx270_init_irq(void)
