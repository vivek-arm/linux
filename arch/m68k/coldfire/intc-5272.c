--- conflicted
+++ resolved
@@ -143,14 +143,8 @@
  * We need to be careful with the masking/acking due to the side effects
  * of masking an interrupt.
  */
-<<<<<<< HEAD
-static void intc_external_irq(unsigned int __irq, struct irq_desc *desc)
-=======
 static void intc_external_irq(struct irq_desc *desc)
->>>>>>> 9f30a04d
 {
-	unsigned int irq = irq_desc_get_irq(desc);
-
 	irq_desc_get_chip(desc)->irq_ack(&desc->irq_data);
 	handle_simple_irq(desc);
 }
