--- conflicted
+++ resolved
@@ -866,21 +866,12 @@
 	struct aperture_range *range = dom->aperture[i];
 
 	BUG_ON(i >= APERTURE_MAX_RANGES || range == NULL);
-<<<<<<< HEAD
 
 #ifdef CONFIG_IOMMU_STRESS
 	if (i < 4)
 		return;
 #endif
 
-=======
-
-#ifdef CONFIG_IOMMU_STRESS
-	if (i < 4)
-		return;
-#endif
-
->>>>>>> 80ffb3cc
 	if (address >= dom->next_address)
 		dom->need_flush = true;
 
