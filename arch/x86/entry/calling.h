/* SPDX-License-Identifier: GPL-2.0 */
#include <linux/jump_label.h>
#include <asm/unwind_hints.h>
#include <asm/cpufeatures.h>
#include <asm/page_types.h>
#include <asm/percpu.h>
#include <asm/asm-offsets.h>
#include <asm/processor-flags.h>

/*

 x86 function call convention, 64-bit:
 -------------------------------------
  arguments           |  callee-saved      | extra caller-saved | return
 [callee-clobbered]   |                    | [callee-clobbered] |
 ---------------------------------------------------------------------------
 rdi rsi rdx rcx r8-9 | rbx rbp [*] r12-15 | r10-11             | rax, rdx [**]

 ( rsp is obviously invariant across normal function calls. (gcc can 'merge'
   functions when it sees tail-call optimization possibilities) rflags is
   clobbered. Leftover arguments are passed over the stack frame.)

 [*]  In the frame-pointers case rbp is fixed to the stack frame.

 [**] for struct return values wider than 64 bits the return convention is a
      bit more complex: up to 128 bits width we return small structures
      straight in rax, rdx. For structures larger than that (3 words or
      larger) the caller puts a pointer to an on-stack return struct
      [allocated in the caller's stack frame] into the first argument - i.e.
      into rdi. All other arguments shift up by one in this case.
      Fortunately this case is rare in the kernel.

For 32-bit we have the following conventions - kernel is built with
-mregparm=3 and -freg-struct-return:

 x86 function calling convention, 32-bit:
 ----------------------------------------
  arguments         | callee-saved        | extra caller-saved | return
 [callee-clobbered] |                     | [callee-clobbered] |
 -------------------------------------------------------------------------
 eax edx ecx        | ebx edi esi ebp [*] | <none>             | eax, edx [**]

 ( here too esp is obviously invariant across normal function calls. eflags
   is clobbered. Leftover arguments are passed over the stack frame. )

 [*]  In the frame-pointers case ebp is fixed to the stack frame.

 [**] We build with -freg-struct-return, which on 32-bit means similar
      semantics as on 64-bit: edx can be used for a second return value
      (i.e. covering integer and structure sizes up to 64 bits) - after that
      it gets more complex and more expensive: 3-word or larger struct returns
      get done in the caller's frame and the pointer to the return struct goes
      into regparm0, i.e. eax - the other arguments shift up and the
      function's register parameters degenerate to regparm=2 in essence.

*/

#ifdef CONFIG_X86_64

/*
 * 64-bit system call stack frame layout defines and helpers,
 * for assembly code:
 */

/* The layout forms the "struct pt_regs" on the stack: */
/*
 * C ABI says these regs are callee-preserved. They aren't saved on kernel entry
 * unless syscall needs a complete, fully filled "struct pt_regs".
 */
#define R15		0*8
#define R14		1*8
#define R13		2*8
#define R12		3*8
#define RBP		4*8
#define RBX		5*8
/* These regs are callee-clobbered. Always saved on kernel entry. */
#define R11		6*8
#define R10		7*8
#define R9		8*8
#define R8		9*8
#define RAX		10*8
#define RCX		11*8
#define RDX		12*8
#define RSI		13*8
#define RDI		14*8
/*
 * On syscall entry, this is syscall#. On CPU exception, this is error code.
 * On hw interrupt, it's IRQ number:
 */
#define ORIG_RAX	15*8
/* Return frame for iretq */
#define RIP		16*8
#define CS		17*8
#define EFLAGS		18*8
#define RSP		19*8
#define SS		20*8

#define SIZEOF_PTREGS	21*8

	.macro ALLOC_PT_GPREGS_ON_STACK
	addq	$-(15*8), %rsp
	.endm

	.macro SAVE_C_REGS_HELPER offset=0 rax=1 rcx=1 r8910=1 r11=1
	.if \r11
	movq %r11, 6*8+\offset(%rsp)
	.endif
	.if \r8910
	movq %r10, 7*8+\offset(%rsp)
	movq %r9,  8*8+\offset(%rsp)
	movq %r8,  9*8+\offset(%rsp)
	.endif
	.if \rax
	movq %rax, 10*8+\offset(%rsp)
	.endif
	.if \rcx
	movq %rcx, 11*8+\offset(%rsp)
	.endif
	movq %rdx, 12*8+\offset(%rsp)
	movq %rsi, 13*8+\offset(%rsp)
	movq %rdi, 14*8+\offset(%rsp)
	UNWIND_HINT_REGS offset=\offset extra=0
	.endm
	.macro SAVE_C_REGS offset=0
	SAVE_C_REGS_HELPER \offset, 1, 1, 1, 1
	.endm
	.macro SAVE_C_REGS_EXCEPT_RAX_RCX offset=0
	SAVE_C_REGS_HELPER \offset, 0, 0, 1, 1
	.endm
	.macro SAVE_C_REGS_EXCEPT_R891011
	SAVE_C_REGS_HELPER 0, 1, 1, 0, 0
	.endm
	.macro SAVE_C_REGS_EXCEPT_RCX_R891011
	SAVE_C_REGS_HELPER 0, 1, 0, 0, 0
	.endm
	.macro SAVE_C_REGS_EXCEPT_RAX_RCX_R11
	SAVE_C_REGS_HELPER 0, 0, 0, 1, 0
	.endm

	.macro SAVE_EXTRA_REGS offset=0
	movq %r15, 0*8+\offset(%rsp)
	movq %r14, 1*8+\offset(%rsp)
	movq %r13, 2*8+\offset(%rsp)
	movq %r12, 3*8+\offset(%rsp)
	movq %rbp, 4*8+\offset(%rsp)
	movq %rbx, 5*8+\offset(%rsp)
	UNWIND_HINT_REGS offset=\offset
	.endm

	.macro POP_EXTRA_REGS
	popq %r15
	popq %r14
	popq %r13
	popq %r12
	popq %rbp
	popq %rbx
	.endm

	.macro POP_C_REGS
	popq %r11
	popq %r10
	popq %r9
	popq %r8
	popq %rax
	popq %rcx
	popq %rdx
	popq %rsi
	popq %rdi
	.endm

	.macro icebp
	.byte 0xf1
	.endm

/*
 * This is a sneaky trick to help the unwinder find pt_regs on the stack.  The
 * frame pointer is replaced with an encoded pointer to pt_regs.  The encoding
 * is just setting the LSB, which makes it an invalid stack address and is also
 * a signal to the unwinder that it's a pt_regs pointer in disguise.
 *
 * NOTE: This macro must be used *after* SAVE_EXTRA_REGS because it corrupts
 * the original rbp.
 */
.macro ENCODE_FRAME_POINTER ptregs_offset=0
#ifdef CONFIG_FRAME_POINTER
	.if \ptregs_offset
		leaq \ptregs_offset(%rsp), %rbp
	.else
		mov %rsp, %rbp
	.endif
	orq	$0x1, %rbp
#endif
.endm

#ifdef CONFIG_PAGE_TABLE_ISOLATION

/*
 * PAGE_TABLE_ISOLATION PGDs are 8k.  Flip bit 12 to switch between the two
 * halves:
 */
<<<<<<< HEAD
#define PTI_SWITCH_PGTABLES_MASK	(1<<PAGE_SHIFT)
#define PTI_SWITCH_MASK		(PTI_SWITCH_PGTABLES_MASK|(1<<X86_CR3_PTI_SWITCH_BIT))
=======
#define PTI_USER_PGTABLE_BIT		PAGE_SHIFT
#define PTI_USER_PGTABLE_MASK		(1 << PTI_USER_PGTABLE_BIT)
#define PTI_USER_PCID_BIT		X86_CR3_PTI_PCID_USER_BIT
#define PTI_USER_PCID_MASK		(1 << PTI_USER_PCID_BIT)
#define PTI_USER_PGTABLE_AND_PCID_MASK  (PTI_USER_PCID_MASK | PTI_USER_PGTABLE_MASK)
>>>>>>> 8f05b9c6

.macro SET_NOFLUSH_BIT	reg:req
	bts	$X86_CR3_PCID_NOFLUSH_BIT, \reg
.endm

.macro ADJUST_KERNEL_CR3 reg:req
	ALTERNATIVE "", "SET_NOFLUSH_BIT \reg", X86_FEATURE_PCID
	/* Clear PCID and "PAGE_TABLE_ISOLATION bit", point CR3 at kernel pagetables: */
<<<<<<< HEAD
	andq    $(~PTI_SWITCH_MASK), \reg
=======
	andq    $(~PTI_USER_PGTABLE_AND_PCID_MASK), \reg
>>>>>>> 8f05b9c6
.endm

.macro SWITCH_TO_KERNEL_CR3 scratch_reg:req
	ALTERNATIVE "jmp .Lend_\@", "", X86_FEATURE_PTI
	mov	%cr3, \scratch_reg
	ADJUST_KERNEL_CR3 \scratch_reg
	mov	\scratch_reg, %cr3
.Lend_\@:
.endm

#define THIS_CPU_user_pcid_flush_mask   \
	PER_CPU_VAR(cpu_tlbstate) + TLB_STATE_user_pcid_flush_mask

.macro SWITCH_TO_USER_CR3_NOSTACK scratch_reg:req scratch_reg2:req
	ALTERNATIVE "jmp .Lend_\@", "", X86_FEATURE_PTI
	mov	%cr3, \scratch_reg

	ALTERNATIVE "jmp .Lwrcr3_\@", "", X86_FEATURE_PCID

	/*
	 * Test if the ASID needs a flush.
	 */
	movq	\scratch_reg, \scratch_reg2
	andq	$(0x7FF), \scratch_reg		/* mask ASID */
	bt	\scratch_reg, THIS_CPU_user_pcid_flush_mask
	jnc	.Lnoflush_\@

	/* Flush needed, clear the bit */
	btr	\scratch_reg, THIS_CPU_user_pcid_flush_mask
	movq	\scratch_reg2, \scratch_reg
<<<<<<< HEAD
	jmp	.Lwrcr3_\@
=======
	jmp	.Lwrcr3_pcid_\@
>>>>>>> 8f05b9c6

.Lnoflush_\@:
	movq	\scratch_reg2, \scratch_reg
	SET_NOFLUSH_BIT \scratch_reg

<<<<<<< HEAD
.Lwrcr3_\@:
	/* Flip the PGD and ASID to the user version */
	orq     $(PTI_SWITCH_MASK), \scratch_reg
=======
.Lwrcr3_pcid_\@:
	/* Flip the ASID to the user version */
	orq	$(PTI_USER_PCID_MASK), \scratch_reg

.Lwrcr3_\@:
	/* Flip the PGD to the user version */
	orq     $(PTI_USER_PGTABLE_MASK), \scratch_reg
>>>>>>> 8f05b9c6
	mov	\scratch_reg, %cr3
.Lend_\@:
.endm

.macro SWITCH_TO_USER_CR3_STACK	scratch_reg:req
	pushq	%rax
	SWITCH_TO_USER_CR3_NOSTACK scratch_reg=\scratch_reg scratch_reg2=%rax
	popq	%rax
.endm

.macro SAVE_AND_SWITCH_TO_KERNEL_CR3 scratch_reg:req save_reg:req
	ALTERNATIVE "jmp .Ldone_\@", "", X86_FEATURE_PTI
	movq	%cr3, \scratch_reg
	movq	\scratch_reg, \save_reg
	/*
<<<<<<< HEAD
	 * Is the "switch mask" all zero?  That means that both of
	 * these are zero:
	 *
	 *	1. The user/kernel PCID bit, and
	 *	2. The user/kernel "bit" that points CR3 to the
	 *	   bottom half of the 8k PGD
	 *
	 * That indicates a kernel CR3 value, not a user CR3.
	 */
	testq	$(PTI_SWITCH_MASK), \scratch_reg
	jz	.Ldone_\@
=======
	 * Test the user pagetable bit. If set, then the user page tables
	 * are active. If clear CR3 already has the kernel page table
	 * active.
	 */
	bt	$PTI_USER_PGTABLE_BIT, \scratch_reg
	jnc	.Ldone_\@
>>>>>>> 8f05b9c6

	ADJUST_KERNEL_CR3 \scratch_reg
	movq	\scratch_reg, %cr3

.Ldone_\@:
.endm

.macro RESTORE_CR3 scratch_reg:req save_reg:req
	ALTERNATIVE "jmp .Lend_\@", "", X86_FEATURE_PTI

	ALTERNATIVE "jmp .Lwrcr3_\@", "", X86_FEATURE_PCID

	/*
	 * KERNEL pages can always resume with NOFLUSH as we do
	 * explicit flushes.
	 */
<<<<<<< HEAD
	bt	$X86_CR3_PTI_SWITCH_BIT, \save_reg
=======
	bt	$PTI_USER_PGTABLE_BIT, \save_reg
>>>>>>> 8f05b9c6
	jnc	.Lnoflush_\@

	/*
	 * Check if there's a pending flush for the user ASID we're
	 * about to set.
	 */
	movq	\save_reg, \scratch_reg
	andq	$(0x7FF), \scratch_reg
	bt	\scratch_reg, THIS_CPU_user_pcid_flush_mask
	jnc	.Lnoflush_\@

	btr	\scratch_reg, THIS_CPU_user_pcid_flush_mask
	jmp	.Lwrcr3_\@

.Lnoflush_\@:
	SET_NOFLUSH_BIT \save_reg

.Lwrcr3_\@:
	/*
	 * The CR3 write could be avoided when not changing its value,
	 * but would require a CR3 read *and* a scratch register.
	 */
	movq	\save_reg, %cr3
.Lend_\@:
.endm

#else /* CONFIG_PAGE_TABLE_ISOLATION=n: */

.macro SWITCH_TO_KERNEL_CR3 scratch_reg:req
.endm
.macro SWITCH_TO_USER_CR3_NOSTACK scratch_reg:req scratch_reg2:req
.endm
.macro SWITCH_TO_USER_CR3_STACK scratch_reg:req
.endm
.macro SAVE_AND_SWITCH_TO_KERNEL_CR3 scratch_reg:req save_reg:req
.endm
.macro RESTORE_CR3 scratch_reg:req save_reg:req
.endm

#endif

#endif /* CONFIG_X86_64 */

/*
 * This does 'call enter_from_user_mode' unless we can avoid it based on
 * kernel config or using the static jump infrastructure.
 */
.macro CALL_enter_from_user_mode
#ifdef CONFIG_CONTEXT_TRACKING
#ifdef HAVE_JUMP_LABEL
	STATIC_JUMP_IF_FALSE .Lafter_call_\@, context_tracking_enabled, def=0
#endif
	call enter_from_user_mode
.Lafter_call_\@:
#endif
.endm<|MERGE_RESOLUTION|>--- conflicted
+++ resolved
@@ -198,16 +198,11 @@
  * PAGE_TABLE_ISOLATION PGDs are 8k.  Flip bit 12 to switch between the two
  * halves:
  */
-<<<<<<< HEAD
-#define PTI_SWITCH_PGTABLES_MASK	(1<<PAGE_SHIFT)
-#define PTI_SWITCH_MASK		(PTI_SWITCH_PGTABLES_MASK|(1<<X86_CR3_PTI_SWITCH_BIT))
-=======
 #define PTI_USER_PGTABLE_BIT		PAGE_SHIFT
 #define PTI_USER_PGTABLE_MASK		(1 << PTI_USER_PGTABLE_BIT)
 #define PTI_USER_PCID_BIT		X86_CR3_PTI_PCID_USER_BIT
 #define PTI_USER_PCID_MASK		(1 << PTI_USER_PCID_BIT)
 #define PTI_USER_PGTABLE_AND_PCID_MASK  (PTI_USER_PCID_MASK | PTI_USER_PGTABLE_MASK)
->>>>>>> 8f05b9c6
 
 .macro SET_NOFLUSH_BIT	reg:req
 	bts	$X86_CR3_PCID_NOFLUSH_BIT, \reg
@@ -216,11 +211,7 @@
 .macro ADJUST_KERNEL_CR3 reg:req
 	ALTERNATIVE "", "SET_NOFLUSH_BIT \reg", X86_FEATURE_PCID
 	/* Clear PCID and "PAGE_TABLE_ISOLATION bit", point CR3 at kernel pagetables: */
-<<<<<<< HEAD
-	andq    $(~PTI_SWITCH_MASK), \reg
-=======
 	andq    $(~PTI_USER_PGTABLE_AND_PCID_MASK), \reg
->>>>>>> 8f05b9c6
 .endm
 
 .macro SWITCH_TO_KERNEL_CR3 scratch_reg:req
@@ -251,21 +242,12 @@
 	/* Flush needed, clear the bit */
 	btr	\scratch_reg, THIS_CPU_user_pcid_flush_mask
 	movq	\scratch_reg2, \scratch_reg
-<<<<<<< HEAD
-	jmp	.Lwrcr3_\@
-=======
 	jmp	.Lwrcr3_pcid_\@
->>>>>>> 8f05b9c6
 
 .Lnoflush_\@:
 	movq	\scratch_reg2, \scratch_reg
 	SET_NOFLUSH_BIT \scratch_reg
 
-<<<<<<< HEAD
-.Lwrcr3_\@:
-	/* Flip the PGD and ASID to the user version */
-	orq     $(PTI_SWITCH_MASK), \scratch_reg
-=======
 .Lwrcr3_pcid_\@:
 	/* Flip the ASID to the user version */
 	orq	$(PTI_USER_PCID_MASK), \scratch_reg
@@ -273,7 +255,6 @@
 .Lwrcr3_\@:
 	/* Flip the PGD to the user version */
 	orq     $(PTI_USER_PGTABLE_MASK), \scratch_reg
->>>>>>> 8f05b9c6
 	mov	\scratch_reg, %cr3
 .Lend_\@:
 .endm
@@ -289,26 +270,12 @@
 	movq	%cr3, \scratch_reg
 	movq	\scratch_reg, \save_reg
 	/*
-<<<<<<< HEAD
-	 * Is the "switch mask" all zero?  That means that both of
-	 * these are zero:
-	 *
-	 *	1. The user/kernel PCID bit, and
-	 *	2. The user/kernel "bit" that points CR3 to the
-	 *	   bottom half of the 8k PGD
-	 *
-	 * That indicates a kernel CR3 value, not a user CR3.
-	 */
-	testq	$(PTI_SWITCH_MASK), \scratch_reg
-	jz	.Ldone_\@
-=======
 	 * Test the user pagetable bit. If set, then the user page tables
 	 * are active. If clear CR3 already has the kernel page table
 	 * active.
 	 */
 	bt	$PTI_USER_PGTABLE_BIT, \scratch_reg
 	jnc	.Ldone_\@
->>>>>>> 8f05b9c6
 
 	ADJUST_KERNEL_CR3 \scratch_reg
 	movq	\scratch_reg, %cr3
@@ -325,11 +292,7 @@
 	 * KERNEL pages can always resume with NOFLUSH as we do
 	 * explicit flushes.
 	 */
-<<<<<<< HEAD
-	bt	$X86_CR3_PTI_SWITCH_BIT, \save_reg
-=======
 	bt	$PTI_USER_PGTABLE_BIT, \save_reg
->>>>>>> 8f05b9c6
 	jnc	.Lnoflush_\@
 
 	/*
