# SPDX-License-Identifier: GPL-2.0
#
# Makefile for Kernel-based Virtual Machine module, HYP part
#

incdir := $(srctree)/$(src)/include
subdir-asflags-y := -I$(incdir)
subdir-ccflags-y := -I$(incdir)				\
		    -fno-stack-protector		\
		    -DDISABLE_BRANCH_PROFILING		\
		    $(DISABLE_STACKLEAK_PLUGIN)

<<<<<<< HEAD
obj-$(CONFIG_KVM) += vhe/ nvhe/ smccc_wa.o
=======
obj-$(CONFIG_KVM) += vhe/ nvhe/ pgtable.o smccc_wa.o
>>>>>>> 29cf0f50
<|MERGE_RESOLUTION|>--- conflicted
+++ resolved
@@ -10,8 +10,4 @@
 		    -DDISABLE_BRANCH_PROFILING		\
 		    $(DISABLE_STACKLEAK_PLUGIN)
 
-<<<<<<< HEAD
-obj-$(CONFIG_KVM) += vhe/ nvhe/ smccc_wa.o
-=======
-obj-$(CONFIG_KVM) += vhe/ nvhe/ pgtable.o smccc_wa.o
->>>>>>> 29cf0f50
+obj-$(CONFIG_KVM) += vhe/ nvhe/ pgtable.o smccc_wa.o