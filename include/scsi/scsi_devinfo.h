--- conflicted
+++ resolved
@@ -28,9 +28,6 @@
 #define BLIST_NO_ULD_ATTACH	0x100000 /* device is actually for RAID config */
 #define BLIST_SELECT_NO_ATN	0x200000 /* select without ATN */
 #define BLIST_RETRY_HWERROR	0x400000 /* retry HARDWARE_ERROR */
-<<<<<<< HEAD
-#define BLIST_ATTACH_PQ3	0x800000 /* Scan: Attach to PQ3 devices */
-=======
 #define BLIST_MAX_512		0x800000 /* maximum 512 sector cdb length */
->>>>>>> 7676f83a
+#define BLIST_ATTACH_PQ3	0x1000000 /* Scan: Attach to PQ3 devices */
 #endif