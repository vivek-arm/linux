--- conflicted
+++ resolved
@@ -1581,32 +1581,11 @@
 
 /* The firmware will fill in the rate information
  * for each packet that gets queued in the hardware
-<<<<<<< HEAD
- * in this structure
- */
-
-struct rateinfo {
-	__le16  format:1;
-	__le16  short_gi:1;
-	__le16  band_width:1;
-	__le16  rate_id_mcs:6;
-	__le16  adv_coding:2;
-	__le16  antenna:2;
-	__le16  act_sub_chan:2;
-	__le16  preamble_type:1;
-	__le16  power_id:4;
-	__le16  antenna2:1;
-	__le16  reserved:1;
-	__le16  tx_bf_frame:1;
-	__le16  green_field:1;
-} __packed;
-=======
  * and these macros will interpret that info.
  */
 
 #define RI_FORMAT(a)		  (a & 0x0001)
 #define RI_RATE_ID_MCS(a)	 ((a & 0x01f8) >> 3)
->>>>>>> eaef6a93
 
 static int
 mwl8k_txq_reclaim(struct ieee80211_hw *hw, int index, int limit, int force)
@@ -1627,10 +1606,6 @@
 		struct ieee80211_sta *sta;
 		struct mwl8k_sta *sta_info = NULL;
 		u16 rate_info;
-<<<<<<< HEAD
-		struct rateinfo *rate;
-=======
->>>>>>> eaef6a93
 		struct ieee80211_hdr *wh;
 
 		tx = txq->head;
@@ -1673,22 +1648,13 @@
 				sta_info = MWL8K_STA(sta);
 				BUG_ON(sta_info == NULL);
 				rate_info = le16_to_cpu(tx_desc->rate_info);
-<<<<<<< HEAD
-				rate = (struct rateinfo *)&rate_info;
-=======
->>>>>>> eaef6a93
 				/* If rate is < 6.5 Mpbs for an ht station
 				 * do not form an ampdu. If the station is a
 				 * legacy station (format = 0), do not form an
 				 * ampdu
 				 */
-<<<<<<< HEAD
-				if (rate->rate_id_mcs < 1 ||
-				    rate->format == 0) {
-=======
 				if (RI_RATE_ID_MCS(rate_info) < 1 ||
 				    RI_FORMAT(rate_info) == 0) {
->>>>>>> eaef6a93
 					sta_info->is_ampdu_allowed = false;
 				} else {
 					sta_info->is_ampdu_allowed = true;
@@ -1712,13 +1678,6 @@
 		processed++;
 	}
 
-<<<<<<< HEAD
-	if (index < MWL8K_TX_WMM_QUEUES && processed && priv->radio_on &&
-	    !mutex_is_locked(&priv->fw_mutex))
-		ieee80211_wake_queue(hw, index);
-
-=======
->>>>>>> eaef6a93
 	return processed;
 }
 
@@ -1863,10 +1822,7 @@
 	u8 tid = 0;
 	struct mwl8k_ampdu_stream *stream = NULL;
 	bool start_ba_session = false;
-<<<<<<< HEAD
-=======
 	bool mgmtframe = false;
->>>>>>> eaef6a93
 	struct ieee80211_mgmt *mgmt = (struct ieee80211_mgmt *)skb->data;
 
 	wh = (struct ieee80211_hdr *)skb->data;
@@ -2007,16 +1963,6 @@
 
 	txq = priv->txq + index;
 
-<<<<<<< HEAD
-	if (index >= MWL8K_TX_WMM_QUEUES && txq->len >= MWL8K_TX_DESCS) {
-		/* This is the case in which the tx packet is destined for an
-		 * AMPDU queue and that AMPDU queue is full.  Because we don't
-		 * start and stop the AMPDU queues, we must drop these packets.
-		 */
-		dev_kfree_skb(skb);
-		spin_unlock_bh(&priv->tx_lock);
-		return;
-=======
 	/* Mgmt frames that go out frequently are probe
 	 * responses. Other mgmt frames got out relatively
 	 * infrequently. Hence reserve 2 buffers so that
@@ -2037,7 +1983,6 @@
 			dev_kfree_skb(skb);
 			return;
 		}
->>>>>>> eaef6a93
 	}
 
 	BUG_ON(txq->skb[txq->tail] != NULL);
@@ -2069,12 +2014,6 @@
 	if (txq->tail == MWL8K_TX_DESCS)
 		txq->tail = 0;
 
-<<<<<<< HEAD
-	if (txq->head == txq->tail && index < MWL8K_TX_WMM_QUEUES)
-		ieee80211_stop_queue(hw, index);
-
-=======
->>>>>>> eaef6a93
 	mwl8k_tx_start(priv);
 
 	spin_unlock_bh(&priv->tx_lock);
