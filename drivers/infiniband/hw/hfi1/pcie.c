/*
 * Copyright(c) 2015 - 2017 Intel Corporation.
 *
 * This file is provided under a dual BSD/GPLv2 license.  When using or
 * redistributing this file, you may do so under either license.
 *
 * GPL LICENSE SUMMARY
 *
 * This program is free software; you can redistribute it and/or modify
 * it under the terms of version 2 of the GNU General Public License as
 * published by the Free Software Foundation.
 *
 * This program is distributed in the hope that it will be useful, but
 * WITHOUT ANY WARRANTY; without even the implied warranty of
 * MERCHANTABILITY or FITNESS FOR A PARTICULAR PURPOSE.  See the GNU
 * General Public License for more details.
 *
 * BSD LICENSE
 *
 * Redistribution and use in source and binary forms, with or without
 * modification, are permitted provided that the following conditions
 * are met:
 *
 *  - Redistributions of source code must retain the above copyright
 *    notice, this list of conditions and the following disclaimer.
 *  - Redistributions in binary form must reproduce the above copyright
 *    notice, this list of conditions and the following disclaimer in
 *    the documentation and/or other materials provided with the
 *    distribution.
 *  - Neither the name of Intel Corporation nor the names of its
 *    contributors may be used to endorse or promote products derived
 *    from this software without specific prior written permission.
 *
 * THIS SOFTWARE IS PROVIDED BY THE COPYRIGHT HOLDERS AND CONTRIBUTORS
 * "AS IS" AND ANY EXPRESS OR IMPLIED WARRANTIES, INCLUDING, BUT NOT
 * LIMITED TO, THE IMPLIED WARRANTIES OF MERCHANTABILITY AND FITNESS FOR
 * A PARTICULAR PURPOSE ARE DISCLAIMED. IN NO EVENT SHALL THE COPYRIGHT
 * OWNER OR CONTRIBUTORS BE LIABLE FOR ANY DIRECT, INDIRECT, INCIDENTAL,
 * SPECIAL, EXEMPLARY, OR CONSEQUENTIAL DAMAGES (INCLUDING, BUT NOT
 * LIMITED TO, PROCUREMENT OF SUBSTITUTE GOODS OR SERVICES; LOSS OF USE,
 * DATA, OR PROFITS; OR BUSINESS INTERRUPTION) HOWEVER CAUSED AND ON ANY
 * THEORY OF LIABILITY, WHETHER IN CONTRACT, STRICT LIABILITY, OR TORT
 * (INCLUDING NEGLIGENCE OR OTHERWISE) ARISING IN ANY WAY OUT OF THE USE
 * OF THIS SOFTWARE, EVEN IF ADVISED OF THE POSSIBILITY OF SUCH DAMAGE.
 *
 */

#include <linux/pci.h>
#include <linux/io.h>
#include <linux/delay.h>
#include <linux/vmalloc.h>
#include <linux/aer.h>
#include <linux/module.h>

#include "hfi.h"
#include "chip_registers.h"
#include "aspm.h"

/*
 * This file contains PCIe utility routines.
 */

/*
 * Code to adjust PCIe capabilities.
 */
static void tune_pcie_caps(struct hfi1_devdata *);

/*
 * Do all the common PCIe setup and initialization.
 * devdata is not yet allocated, and is not allocated until after this
 * routine returns success.  Therefore dd_dev_err() can't be used for error
 * printing.
 */
int hfi1_pcie_init(struct pci_dev *pdev, const struct pci_device_id *ent)
{
	int ret;

	ret = pci_enable_device(pdev);
	if (ret) {
		/*
		 * This can happen (in theory) iff:
		 * We did a chip reset, and then failed to reprogram the
		 * BAR, or the chip reset due to an internal error.  We then
		 * unloaded the driver and reloaded it.
		 *
		 * Both reset cases set the BAR back to initial state.  For
		 * the latter case, the AER sticky error bit at offset 0x718
		 * should be set, but the Linux kernel doesn't yet know
		 * about that, it appears.  If the original BAR was retained
		 * in the kernel data structures, this may be OK.
		 */
		hfi1_early_err(&pdev->dev, "pci enable failed: error %d\n",
			       -ret);
		goto done;
	}

	ret = pci_request_regions(pdev, DRIVER_NAME);
	if (ret) {
		hfi1_early_err(&pdev->dev,
			       "pci_request_regions fails: err %d\n", -ret);
		goto bail;
	}

	ret = pci_set_dma_mask(pdev, DMA_BIT_MASK(64));
	if (ret) {
		/*
		 * If the 64 bit setup fails, try 32 bit.  Some systems
		 * do not setup 64 bit maps on systems with 2GB or less
		 * memory installed.
		 */
		ret = pci_set_dma_mask(pdev, DMA_BIT_MASK(32));
		if (ret) {
			hfi1_early_err(&pdev->dev,
				       "Unable to set DMA mask: %d\n", ret);
			goto bail;
		}
		ret = pci_set_consistent_dma_mask(pdev, DMA_BIT_MASK(32));
	} else {
		ret = pci_set_consistent_dma_mask(pdev, DMA_BIT_MASK(64));
	}
	if (ret) {
		hfi1_early_err(&pdev->dev,
			       "Unable to set DMA consistent mask: %d\n", ret);
		goto bail;
	}

	pci_set_master(pdev);
	(void)pci_enable_pcie_error_reporting(pdev);
	goto done;

bail:
	hfi1_pcie_cleanup(pdev);
done:
	return ret;
}

/*
 * Clean what was done in hfi1_pcie_init()
 */
void hfi1_pcie_cleanup(struct pci_dev *pdev)
{
	pci_disable_device(pdev);
	/*
	 * Release regions should be called after the disable. OK to
	 * call if request regions has not been called or failed.
	 */
	pci_release_regions(pdev);
}

/*
 * Do remaining PCIe setup, once dd is allocated, and save away
 * fields required to re-initialize after a chip reset, or for
 * various other purposes
 */
int hfi1_pcie_ddinit(struct hfi1_devdata *dd, struct pci_dev *pdev)
{
	unsigned long len;
	resource_size_t addr;
	int ret = 0;
	u32 rcv_array_count;

	addr = pci_resource_start(pdev, 0);
	len = pci_resource_len(pdev, 0);

	/*
	 * The TXE PIO buffers are at the tail end of the chip space.
	 * Cut them off and map them separately.
	 */

	/* sanity check vs expectations */
	if (len != TXE_PIO_SEND + TXE_PIO_SIZE) {
		dd_dev_err(dd, "chip PIO range does not match\n");
		return -EINVAL;
	}

	dd->kregbase1 = ioremap_nocache(addr, RCV_ARRAY);
	if (!dd->kregbase1) {
		dd_dev_err(dd, "UC mapping of kregbase1 failed\n");
		return -ENOMEM;
	}
	dd_dev_info(dd, "UC base1: %p for %x\n", dd->kregbase1, RCV_ARRAY);

	/* verify that reads actually work, save revision for reset check */
	dd->revision = readq(dd->kregbase1 + CCE_REVISION);
	if (dd->revision == ~(u64)0) {
		dd_dev_err(dd, "Cannot read chip CSRs\n");
		goto nomem;
	}

	rcv_array_count = readq(dd->kregbase1 + RCV_ARRAY_CNT);
	dd_dev_info(dd, "RcvArray count: %u\n", rcv_array_count);
	dd->base2_start  = RCV_ARRAY + rcv_array_count * 8;

	dd->kregbase2 = ioremap_nocache(
		addr + dd->base2_start,
		TXE_PIO_SEND - dd->base2_start);
	if (!dd->kregbase2) {
		dd_dev_err(dd, "UC mapping of kregbase2 failed\n");
		goto nomem;
	}
	dd_dev_info(dd, "UC base2: %p for %x\n", dd->kregbase2,
		    TXE_PIO_SEND - dd->base2_start);

	dd->piobase = ioremap_wc(addr + TXE_PIO_SEND, TXE_PIO_SIZE);
	if (!dd->piobase) {
		dd_dev_err(dd, "WC mapping of send buffers failed\n");
		goto nomem;
	}
	dd_dev_info(dd, "WC piobase: %p\n for %x", dd->piobase, TXE_PIO_SIZE);

	dd->physaddr = addr;        /* used for io_remap, etc. */

	/*
	 * Map the chip's RcvArray as write-combining to allow us
	 * to write an entire cacheline worth of entries in one shot.
	 */
	dd->rcvarray_wc = ioremap_wc(addr + RCV_ARRAY,
				     rcv_array_count * 8);
	if (!dd->rcvarray_wc) {
		dd_dev_err(dd, "WC mapping of receive array failed\n");
		goto nomem;
	}
	dd_dev_info(dd, "WC RcvArray: %p for %x\n",
		    dd->rcvarray_wc, rcv_array_count * 8);

	dd->flags |= HFI1_PRESENT;	/* chip.c CSR routines now work */
	return 0;
nomem:
	ret = -ENOMEM;
	hfi1_pcie_ddcleanup(dd);
	return ret;
}

/*
 * Do PCIe cleanup related to dd, after chip-specific cleanup, etc.  Just prior
 * to releasing the dd memory.
 * Void because all of the core pcie cleanup functions are void.
 */
void hfi1_pcie_ddcleanup(struct hfi1_devdata *dd)
{
	dd->flags &= ~HFI1_PRESENT;
	if (dd->kregbase1)
		iounmap(dd->kregbase1);
	dd->kregbase1 = NULL;
	if (dd->kregbase2)
		iounmap(dd->kregbase2);
	dd->kregbase2 = NULL;
	if (dd->rcvarray_wc)
		iounmap(dd->rcvarray_wc);
	dd->rcvarray_wc = NULL;
	if (dd->piobase)
		iounmap(dd->piobase);
	dd->piobase = NULL;
}

/* return the PCIe link speed from the given link status */
static u32 extract_speed(u16 linkstat)
{
	u32 speed;

	switch (linkstat & PCI_EXP_LNKSTA_CLS) {
	default: /* not defined, assume Gen1 */
	case PCI_EXP_LNKSTA_CLS_2_5GB:
		speed = 2500; /* Gen 1, 2.5GHz */
		break;
	case PCI_EXP_LNKSTA_CLS_5_0GB:
		speed = 5000; /* Gen 2, 5GHz */
		break;
	case PCI_EXP_LNKSTA_CLS_8_0GB:
		speed = 8000; /* Gen 3, 8GHz */
		break;
	}
	return speed;
}

/* return the PCIe link speed from the given link status */
static u32 extract_width(u16 linkstat)
{
	return (linkstat & PCI_EXP_LNKSTA_NLW) >> PCI_EXP_LNKSTA_NLW_SHIFT;
}

/* read the link status and set dd->{lbus_width,lbus_speed,lbus_info} */
static void update_lbus_info(struct hfi1_devdata *dd)
{
	u16 linkstat;
	int ret;

	ret = pcie_capability_read_word(dd->pcidev, PCI_EXP_LNKSTA, &linkstat);
	if (ret) {
		dd_dev_err(dd, "Unable to read from PCI config\n");
		return;
	}

	dd->lbus_width = extract_width(linkstat);
	dd->lbus_speed = extract_speed(linkstat);
	snprintf(dd->lbus_info, sizeof(dd->lbus_info),
		 "PCIe,%uMHz,x%u", dd->lbus_speed, dd->lbus_width);
}

/*
 * Read in the current PCIe link width and speed.  Find if the link is
 * Gen3 capable.
 */
int pcie_speeds(struct hfi1_devdata *dd)
{
	u32 linkcap;
	struct pci_dev *parent = dd->pcidev->bus->self;
	int ret;

	if (!pci_is_pcie(dd->pcidev)) {
		dd_dev_err(dd, "Can't find PCI Express capability!\n");
		return -EINVAL;
	}

	/* find if our max speed is Gen3 and parent supports Gen3 speeds */
	dd->link_gen3_capable = 1;

	ret = pcie_capability_read_dword(dd->pcidev, PCI_EXP_LNKCAP, &linkcap);
	if (ret) {
		dd_dev_err(dd, "Unable to read from PCI config\n");
		return ret;
	}

	if ((linkcap & PCI_EXP_LNKCAP_SLS) != PCI_EXP_LNKCAP_SLS_8_0GB) {
		dd_dev_info(dd,
			    "This HFI is not Gen3 capable, max speed 0x%x, need 0x3\n",
			    linkcap & PCI_EXP_LNKCAP_SLS);
		dd->link_gen3_capable = 0;
	}

	/*
	 * bus->max_bus_speed is set from the bridge's linkcap Max Link Speed
	 */
	if (parent && dd->pcidev->bus->max_bus_speed != PCIE_SPEED_8_0GT) {
		dd_dev_info(dd, "Parent PCIe bridge does not support Gen3\n");
		dd->link_gen3_capable = 0;
	}

	/* obtain the link width and current speed */
	update_lbus_info(dd);

	dd_dev_info(dd, "%s\n", dd->lbus_info);

	return 0;
}

/*
 * Returns:
 *	- actual number of interrupts allocated or
 *      - error
 */
int request_msix(struct hfi1_devdata *dd, u32 msireq)
{
	int nvec;

	nvec = pci_alloc_irq_vectors(dd->pcidev, msireq, msireq, PCI_IRQ_MSIX);
	if (nvec < 0) {
		dd_dev_err(dd, "pci_alloc_irq_vectors() failed: %d\n", nvec);
		return nvec;
	}

	tune_pcie_caps(dd);

	return nvec;
}

/* restore command and BARs after a reset has wiped them out */
int restore_pci_variables(struct hfi1_devdata *dd)
{
	int ret = 0;

	ret = pci_write_config_word(dd->pcidev, PCI_COMMAND, dd->pci_command);
	if (ret)
		goto error;

	ret = pci_write_config_dword(dd->pcidev, PCI_BASE_ADDRESS_0,
				     dd->pcibar0);
	if (ret)
		goto error;

	ret = pci_write_config_dword(dd->pcidev, PCI_BASE_ADDRESS_1,
				     dd->pcibar1);
	if (ret)
		goto error;

	ret = pci_write_config_dword(dd->pcidev, PCI_ROM_ADDRESS, dd->pci_rom);
	if (ret)
		goto error;

	ret = pcie_capability_write_word(dd->pcidev, PCI_EXP_DEVCTL,
					 dd->pcie_devctl);
	if (ret)
		goto error;

	ret = pcie_capability_write_word(dd->pcidev, PCI_EXP_LNKCTL,
					 dd->pcie_lnkctl);
	if (ret)
		goto error;

	ret = pcie_capability_write_word(dd->pcidev, PCI_EXP_DEVCTL2,
					 dd->pcie_devctl2);
	if (ret)
		goto error;

	ret = pci_write_config_dword(dd->pcidev, PCI_CFG_MSIX0, dd->pci_msix0);
	if (ret)
		goto error;

	if (pci_find_ext_capability(dd->pcidev, PCI_EXT_CAP_ID_TPH)) {
		ret = pci_write_config_dword(dd->pcidev, PCIE_CFG_TPH2,
					     dd->pci_tph2);
		if (ret)
			goto error;
	}
	return 0;

error:
	dd_dev_err(dd, "Unable to write to PCI config\n");
	return ret;
}

/* Save BARs and command to rewrite after device reset */
int save_pci_variables(struct hfi1_devdata *dd)
{
	int ret = 0;

	ret = pci_read_config_dword(dd->pcidev, PCI_BASE_ADDRESS_0,
				    &dd->pcibar0);
	if (ret)
		goto error;

	ret = pci_read_config_dword(dd->pcidev, PCI_BASE_ADDRESS_1,
				    &dd->pcibar1);
	if (ret)
		goto error;

	ret = pci_read_config_dword(dd->pcidev, PCI_ROM_ADDRESS, &dd->pci_rom);
	if (ret)
		goto error;

	ret = pci_read_config_word(dd->pcidev, PCI_COMMAND, &dd->pci_command);
	if (ret)
		goto error;

	ret = pcie_capability_read_word(dd->pcidev, PCI_EXP_DEVCTL,
					&dd->pcie_devctl);
	if (ret)
		goto error;

	ret = pcie_capability_read_word(dd->pcidev, PCI_EXP_LNKCTL,
					&dd->pcie_lnkctl);
	if (ret)
		goto error;

	ret = pcie_capability_read_word(dd->pcidev, PCI_EXP_DEVCTL2,
					&dd->pcie_devctl2);
	if (ret)
		goto error;

	ret = pci_read_config_dword(dd->pcidev, PCI_CFG_MSIX0, &dd->pci_msix0);
	if (ret)
		goto error;

	if (pci_find_ext_capability(dd->pcidev, PCI_EXT_CAP_ID_TPH)) {
		ret = pci_read_config_dword(dd->pcidev, PCIE_CFG_TPH2,
					    &dd->pci_tph2);
		if (ret)
			goto error;
	}
	return 0;

error:
	dd_dev_err(dd, "Unable to read from PCI config\n");
	return ret;
}

/*
 * BIOS may not set PCIe bus-utilization parameters for best performance.
 * Check and optionally adjust them to maximize our throughput.
 */
static int hfi1_pcie_caps;
module_param_named(pcie_caps, hfi1_pcie_caps, int, S_IRUGO);
MODULE_PARM_DESC(pcie_caps, "Max PCIe tuning: Payload (0..3), ReadReq (4..7)");

uint aspm_mode = ASPM_MODE_DISABLED;
module_param_named(aspm, aspm_mode, uint, S_IRUGO);
MODULE_PARM_DESC(aspm, "PCIe ASPM: 0: disable, 1: enable, 2: dynamic");

static void tune_pcie_caps(struct hfi1_devdata *dd)
{
	struct pci_dev *parent;
	u16 rc_mpss, rc_mps, ep_mpss, ep_mps;
	u16 rc_mrrs, ep_mrrs, max_mrrs, ectl;
	int ret;

	/*
	 * Turn on extended tags in DevCtl in case the BIOS has turned it off
	 * to improve WFR SDMA bandwidth
	 */
	ret = pcie_capability_read_word(dd->pcidev, PCI_EXP_DEVCTL, &ectl);
	if ((!ret) && !(ectl & PCI_EXP_DEVCTL_EXT_TAG)) {
		dd_dev_info(dd, "Enabling PCIe extended tags\n");
		ectl |= PCI_EXP_DEVCTL_EXT_TAG;
		ret = pcie_capability_write_word(dd->pcidev,
						 PCI_EXP_DEVCTL, ectl);
		if (ret)
			dd_dev_info(dd, "Unable to write to PCI config\n");
	}
	/* Find out supported and configured values for parent (root) */
	parent = dd->pcidev->bus->self;
	/*
	 * The driver cannot perform the tuning if it does not have
	 * access to the upstream component.
	 */
	if (!parent) {
		dd_dev_info(dd, "Parent not found\n");
		return;
	}
	if (!pci_is_root_bus(parent->bus)) {
		dd_dev_info(dd, "Parent not root\n");
		return;
	}
	if (!pci_is_pcie(parent)) {
		dd_dev_info(dd, "Parent is not PCI Express capable\n");
		return;
	}
	if (!pci_is_pcie(dd->pcidev)) {
		dd_dev_info(dd, "PCI device is not PCI Express capable\n");
		return;
	}
	rc_mpss = parent->pcie_mpss;
	rc_mps = ffs(pcie_get_mps(parent)) - 8;
	/* Find out supported and configured values for endpoint (us) */
	ep_mpss = dd->pcidev->pcie_mpss;
	ep_mps = ffs(pcie_get_mps(dd->pcidev)) - 8;

	/* Find max payload supported by root, endpoint */
	if (rc_mpss > ep_mpss)
		rc_mpss = ep_mpss;

	/* If Supported greater than limit in module param, limit it */
	if (rc_mpss > (hfi1_pcie_caps & 7))
		rc_mpss = hfi1_pcie_caps & 7;
	/* If less than (allowed, supported), bump root payload */
	if (rc_mpss > rc_mps) {
		rc_mps = rc_mpss;
		pcie_set_mps(parent, 128 << rc_mps);
	}
	/* If less than (allowed, supported), bump endpoint payload */
	if (rc_mpss > ep_mps) {
		ep_mps = rc_mpss;
		pcie_set_mps(dd->pcidev, 128 << ep_mps);
	}

	/*
	 * Now the Read Request size.
	 * No field for max supported, but PCIe spec limits it to 4096,
	 * which is code '5' (log2(4096) - 7)
	 */
	max_mrrs = 5;
	if (max_mrrs > ((hfi1_pcie_caps >> 4) & 7))
		max_mrrs = (hfi1_pcie_caps >> 4) & 7;

	max_mrrs = 128 << max_mrrs;
	rc_mrrs = pcie_get_readrq(parent);
	ep_mrrs = pcie_get_readrq(dd->pcidev);

	if (max_mrrs > rc_mrrs) {
		rc_mrrs = max_mrrs;
		pcie_set_readrq(parent, rc_mrrs);
	}
	if (max_mrrs > ep_mrrs) {
		ep_mrrs = max_mrrs;
		pcie_set_readrq(dd->pcidev, ep_mrrs);
	}
}

/* End of PCIe capability tuning */

/*
 * From here through hfi1_pci_err_handler definition is invoked via
 * PCI error infrastructure, registered via pci
 */
static pci_ers_result_t
pci_error_detected(struct pci_dev *pdev, pci_channel_state_t state)
{
	struct hfi1_devdata *dd = pci_get_drvdata(pdev);
	pci_ers_result_t ret = PCI_ERS_RESULT_RECOVERED;

	switch (state) {
	case pci_channel_io_normal:
		dd_dev_info(dd, "State Normal, ignoring\n");
		break;

	case pci_channel_io_frozen:
		dd_dev_info(dd, "State Frozen, requesting reset\n");
		pci_disable_device(pdev);
		ret = PCI_ERS_RESULT_NEED_RESET;
		break;

	case pci_channel_io_perm_failure:
		if (dd) {
			dd_dev_info(dd, "State Permanent Failure, disabling\n");
			/* no more register accesses! */
			dd->flags &= ~HFI1_PRESENT;
			hfi1_disable_after_error(dd);
		}
		 /* else early, or other problem */
		ret =  PCI_ERS_RESULT_DISCONNECT;
		break;

	default: /* shouldn't happen */
		dd_dev_info(dd, "HFI1 PCI errors detected (state %d)\n",
			    state);
		break;
	}
	return ret;
}

static pci_ers_result_t
pci_mmio_enabled(struct pci_dev *pdev)
{
	u64 words = 0U;
	struct hfi1_devdata *dd = pci_get_drvdata(pdev);
	pci_ers_result_t ret = PCI_ERS_RESULT_RECOVERED;

	if (dd && dd->pport) {
		words = read_port_cntr(dd->pport, C_RX_WORDS, CNTR_INVALID_VL);
		if (words == ~0ULL)
			ret = PCI_ERS_RESULT_NEED_RESET;
		dd_dev_info(dd,
			    "HFI1 mmio_enabled function called, read wordscntr %llx, returning %d\n",
			    words, ret);
	}
	return  ret;
}

static pci_ers_result_t
pci_slot_reset(struct pci_dev *pdev)
{
	struct hfi1_devdata *dd = pci_get_drvdata(pdev);

	dd_dev_info(dd, "HFI1 slot_reset function called, ignored\n");
	return PCI_ERS_RESULT_CAN_RECOVER;
}

static void
pci_resume(struct pci_dev *pdev)
{
	struct hfi1_devdata *dd = pci_get_drvdata(pdev);

	dd_dev_info(dd, "HFI1 resume function called\n");
	pci_cleanup_aer_uncorrect_error_status(pdev);
	/*
	 * Running jobs will fail, since it's asynchronous
	 * unlike sysfs-requested reset.   Better than
	 * doing nothing.
	 */
	hfi1_init(dd, 1); /* same as re-init after reset */
}

const struct pci_error_handlers hfi1_pci_err_handler = {
	.error_detected = pci_error_detected,
	.mmio_enabled = pci_mmio_enabled,
	.slot_reset = pci_slot_reset,
	.resume = pci_resume,
};

/*============================================================================*/
/* PCIe Gen3 support */

/*
 * This code is separated out because it is expected to be removed in the
 * final shipping product.  If not, then it will be revisited and items
 * will be moved to more standard locations.
 */

/* ASIC_PCI_SD_HOST_STATUS.FW_DNLD_STS field values */
#define DL_STATUS_HFI0 0x1	/* hfi0 firmware download complete */
#define DL_STATUS_HFI1 0x2	/* hfi1 firmware download complete */
#define DL_STATUS_BOTH 0x3	/* hfi0 and hfi1 firmware download complete */

/* ASIC_PCI_SD_HOST_STATUS.FW_DNLD_ERR field values */
#define DL_ERR_NONE		0x0	/* no error */
#define DL_ERR_SWAP_PARITY	0x1	/* parity error in SerDes interrupt */
					/*   or response data */
#define DL_ERR_DISABLED	0x2	/* hfi disabled */
#define DL_ERR_SECURITY	0x3	/* security check failed */
#define DL_ERR_SBUS		0x4	/* SBus status error */
#define DL_ERR_XFR_PARITY	0x5	/* parity error during ROM transfer*/

/* gasket block secondary bus reset delay */
#define SBR_DELAY_US 200000	/* 200ms */

static uint pcie_target = 3;
module_param(pcie_target, uint, S_IRUGO);
MODULE_PARM_DESC(pcie_target, "PCIe target speed (0 skip, 1-3 Gen1-3)");

static uint pcie_force;
module_param(pcie_force, uint, S_IRUGO);
MODULE_PARM_DESC(pcie_force, "Force driver to do a PCIe firmware download even if already at target speed");

static uint pcie_retry = 5;
module_param(pcie_retry, uint, S_IRUGO);
MODULE_PARM_DESC(pcie_retry, "Driver will try this many times to reach requested speed");

#define UNSET_PSET 255
#define DEFAULT_DISCRETE_PSET 2	/* discrete HFI */
#define DEFAULT_MCP_PSET 6	/* MCP HFI */
static uint pcie_pset = UNSET_PSET;
module_param(pcie_pset, uint, S_IRUGO);
MODULE_PARM_DESC(pcie_pset, "PCIe Eq Pset value to use, range is 0-10");

static uint pcie_ctle = 3; /* discrete on, integrated on */
module_param(pcie_ctle, uint, S_IRUGO);
MODULE_PARM_DESC(pcie_ctle, "PCIe static CTLE mode, bit 0 - discrete on/off, bit 1 - integrated on/off");

/* equalization columns */
#define PREC 0
#define ATTN 1
#define POST 2

/* discrete silicon preliminary equalization values */
static const u8 discrete_preliminary_eq[11][3] = {
	/* prec   attn   post */
	{  0x00,  0x00,  0x12 },	/* p0 */
	{  0x00,  0x00,  0x0c },	/* p1 */
	{  0x00,  0x00,  0x0f },	/* p2 */
	{  0x00,  0x00,  0x09 },	/* p3 */
	{  0x00,  0x00,  0x00 },	/* p4 */
	{  0x06,  0x00,  0x00 },	/* p5 */
	{  0x09,  0x00,  0x00 },	/* p6 */
	{  0x06,  0x00,  0x0f },	/* p7 */
	{  0x09,  0x00,  0x09 },	/* p8 */
	{  0x0c,  0x00,  0x00 },	/* p9 */
	{  0x00,  0x00,  0x18 },	/* p10 */
};

/* integrated silicon preliminary equalization values */
static const u8 integrated_preliminary_eq[11][3] = {
	/* prec   attn   post */
	{  0x00,  0x1e,  0x07 },	/* p0 */
	{  0x00,  0x1e,  0x05 },	/* p1 */
	{  0x00,  0x1e,  0x06 },	/* p2 */
	{  0x00,  0x1e,  0x04 },	/* p3 */
	{  0x00,  0x1e,  0x00 },	/* p4 */
	{  0x03,  0x1e,  0x00 },	/* p5 */
	{  0x04,  0x1e,  0x00 },	/* p6 */
	{  0x03,  0x1e,  0x06 },	/* p7 */
	{  0x03,  0x1e,  0x04 },	/* p8 */
	{  0x05,  0x1e,  0x00 },	/* p9 */
	{  0x00,  0x1e,  0x0a },	/* p10 */
};

static const u8 discrete_ctle_tunings[11][4] = {
	/* DC     LF     HF     BW */
	{  0x48,  0x0b,  0x04,  0x04 },	/* p0 */
	{  0x60,  0x05,  0x0f,  0x0a },	/* p1 */
	{  0x50,  0x09,  0x06,  0x06 },	/* p2 */
	{  0x68,  0x05,  0x0f,  0x0a },	/* p3 */
	{  0x80,  0x05,  0x0f,  0x0a },	/* p4 */
	{  0x70,  0x05,  0x0f,  0x0a },	/* p5 */
	{  0x68,  0x05,  0x0f,  0x0a },	/* p6 */
	{  0x38,  0x0f,  0x00,  0x00 },	/* p7 */
	{  0x48,  0x09,  0x06,  0x06 },	/* p8 */
	{  0x60,  0x05,  0x0f,  0x0a },	/* p9 */
	{  0x38,  0x0f,  0x00,  0x00 },	/* p10 */
};

static const u8 integrated_ctle_tunings[11][4] = {
	/* DC     LF     HF     BW */
	{  0x38,  0x0f,  0x00,  0x00 },	/* p0 */
	{  0x38,  0x0f,  0x00,  0x00 },	/* p1 */
	{  0x38,  0x0f,  0x00,  0x00 },	/* p2 */
	{  0x38,  0x0f,  0x00,  0x00 },	/* p3 */
	{  0x58,  0x0a,  0x05,  0x05 },	/* p4 */
	{  0x48,  0x0a,  0x05,  0x05 },	/* p5 */
	{  0x40,  0x0a,  0x05,  0x05 },	/* p6 */
	{  0x38,  0x0f,  0x00,  0x00 },	/* p7 */
	{  0x38,  0x0f,  0x00,  0x00 },	/* p8 */
	{  0x38,  0x09,  0x06,  0x06 },	/* p9 */
	{  0x38,  0x0e,  0x01,  0x01 },	/* p10 */
};

/* helper to format the value to write to hardware */
#define eq_value(pre, curr, post) \
	((((u32)(pre)) << \
			PCIE_CFG_REG_PL102_GEN3_EQ_PRE_CURSOR_PSET_SHIFT) \
	| (((u32)(curr)) << PCIE_CFG_REG_PL102_GEN3_EQ_CURSOR_PSET_SHIFT) \
	| (((u32)(post)) << \
		PCIE_CFG_REG_PL102_GEN3_EQ_POST_CURSOR_PSET_SHIFT))

/*
 * Load the given EQ preset table into the PCIe hardware.
 */
static int load_eq_table(struct hfi1_devdata *dd, const u8 eq[11][3], u8 fs,
			 u8 div)
{
	struct pci_dev *pdev = dd->pcidev;
	u32 hit_error = 0;
	u32 violation;
	u32 i;
	u8 c_minus1, c0, c_plus1;
	int ret;

	for (i = 0; i < 11; i++) {
		/* set index */
		pci_write_config_dword(pdev, PCIE_CFG_REG_PL103, i);
		/* write the value */
		c_minus1 = eq[i][PREC] / div;
		c0 = fs - (eq[i][PREC] / div) - (eq[i][POST] / div);
		c_plus1 = eq[i][POST] / div;
		pci_write_config_dword(pdev, PCIE_CFG_REG_PL102,
				       eq_value(c_minus1, c0, c_plus1));
		/* check if these coefficients violate EQ rules */
		ret = pci_read_config_dword(dd->pcidev,
					    PCIE_CFG_REG_PL105, &violation);
		if (ret) {
			dd_dev_err(dd, "Unable to read from PCI config\n");
			hit_error = 1;
			break;
		}

		if (violation
		    & PCIE_CFG_REG_PL105_GEN3_EQ_VIOLATE_COEF_RULES_SMASK){
			if (hit_error == 0) {
				dd_dev_err(dd,
					   "Gen3 EQ Table Coefficient rule violations\n");
				dd_dev_err(dd, "         prec   attn   post\n");
			}
			dd_dev_err(dd, "   p%02d:   %02x     %02x     %02x\n",
				   i, (u32)eq[i][0], (u32)eq[i][1],
				   (u32)eq[i][2]);
			dd_dev_err(dd, "            %02x     %02x     %02x\n",
				   (u32)c_minus1, (u32)c0, (u32)c_plus1);
			hit_error = 1;
		}
	}
	if (hit_error)
		return -EINVAL;
	return 0;
}

/*
 * Steps to be done after the PCIe firmware is downloaded and
 * before the SBR for the Pcie Gen3.
 * The SBus resource is already being held.
 */
static void pcie_post_steps(struct hfi1_devdata *dd)
{
	int i;

	set_sbus_fast_mode(dd);
	/*
	 * Write to the PCIe PCSes to set the G3_LOCKED_NEXT bits to 1.
	 * This avoids a spurious framing error that can otherwise be
	 * generated by the MAC layer.
	 *
	 * Use individual addresses since no broadcast is set up.
	 */
	for (i = 0; i < NUM_PCIE_SERDES; i++) {
		sbus_request(dd, pcie_pcs_addrs[dd->hfi1_id][i],
			     0x03, WRITE_SBUS_RECEIVER, 0x00022132);
	}

	clear_sbus_fast_mode(dd);
}

/*
 * Trigger a secondary bus reset (SBR) on ourselves using our parent.
 *
 * Based on pci_parent_bus_reset() which is not exported by the
 * kernel core.
 */
static int trigger_sbr(struct hfi1_devdata *dd)
{
	struct pci_dev *dev = dd->pcidev;
	struct pci_dev *pdev;

	/* need a parent */
	if (!dev->bus->self) {
		dd_dev_err(dd, "%s: no parent device\n", __func__);
		return -ENOTTY;
	}

	/* should not be anyone else on the bus */
	list_for_each_entry(pdev, &dev->bus->devices, bus_list)
		if (pdev != dev) {
			dd_dev_err(dd,
				   "%s: another device is on the same bus\n",
				   __func__);
			return -ENOTTY;
		}

	/*
	 * This is an end around to do an SBR during probe time. A new API needs
	 * to be implemented to have cleaner interface but this fixes the
	 * current brokenness
	 */
<<<<<<< HEAD
	return pci_reset_bus(dev);
=======
	return pci_bridge_secondary_bus_reset(dev->bus->self);
>>>>>>> f9885ef8
}

/*
 * Write the given gasket interrupt register.
 */
static void write_gasket_interrupt(struct hfi1_devdata *dd, int index,
				   u16 code, u16 data)
{
	write_csr(dd, ASIC_PCIE_SD_INTRPT_LIST + (index * 8),
		  (((u64)code << ASIC_PCIE_SD_INTRPT_LIST_INTRPT_CODE_SHIFT) |
		   ((u64)data << ASIC_PCIE_SD_INTRPT_LIST_INTRPT_DATA_SHIFT)));
}

/*
 * Tell the gasket logic how to react to the reset.
 */
static void arm_gasket_logic(struct hfi1_devdata *dd)
{
	u64 reg;

	reg = (((u64)1 << dd->hfi1_id) <<
	       ASIC_PCIE_SD_HOST_CMD_INTRPT_CMD_SHIFT) |
	      ((u64)pcie_serdes_broadcast[dd->hfi1_id] <<
	       ASIC_PCIE_SD_HOST_CMD_SBUS_RCVR_ADDR_SHIFT |
	       ASIC_PCIE_SD_HOST_CMD_SBR_MODE_SMASK |
	       ((u64)SBR_DELAY_US & ASIC_PCIE_SD_HOST_CMD_TIMER_MASK) <<
	       ASIC_PCIE_SD_HOST_CMD_TIMER_SHIFT);
	write_csr(dd, ASIC_PCIE_SD_HOST_CMD, reg);
	/* read back to push the write */
	read_csr(dd, ASIC_PCIE_SD_HOST_CMD);
}

/*
 * CCE_PCIE_CTRL long name helpers
 * We redefine these shorter macros to use in the code while leaving
 * chip_registers.h to be autogenerated from the hardware spec.
 */
#define LANE_BUNDLE_MASK              CCE_PCIE_CTRL_PCIE_LANE_BUNDLE_MASK
#define LANE_BUNDLE_SHIFT             CCE_PCIE_CTRL_PCIE_LANE_BUNDLE_SHIFT
#define LANE_DELAY_MASK               CCE_PCIE_CTRL_PCIE_LANE_DELAY_MASK
#define LANE_DELAY_SHIFT              CCE_PCIE_CTRL_PCIE_LANE_DELAY_SHIFT
#define MARGIN_OVERWRITE_ENABLE_SHIFT CCE_PCIE_CTRL_XMT_MARGIN_OVERWRITE_ENABLE_SHIFT
#define MARGIN_SHIFT                  CCE_PCIE_CTRL_XMT_MARGIN_SHIFT
#define MARGIN_G1_G2_OVERWRITE_MASK   CCE_PCIE_CTRL_XMT_MARGIN_GEN1_GEN2_OVERWRITE_ENABLE_MASK
#define MARGIN_G1_G2_OVERWRITE_SHIFT  CCE_PCIE_CTRL_XMT_MARGIN_GEN1_GEN2_OVERWRITE_ENABLE_SHIFT
#define MARGIN_GEN1_GEN2_MASK         CCE_PCIE_CTRL_XMT_MARGIN_GEN1_GEN2_MASK
#define MARGIN_GEN1_GEN2_SHIFT        CCE_PCIE_CTRL_XMT_MARGIN_GEN1_GEN2_SHIFT

 /*
  * Write xmt_margin for full-swing (WFR-B) or half-swing (WFR-C).
  */
static void write_xmt_margin(struct hfi1_devdata *dd, const char *fname)
{
	u64 pcie_ctrl;
	u64 xmt_margin;
	u64 xmt_margin_oe;
	u64 lane_delay;
	u64 lane_bundle;

	pcie_ctrl = read_csr(dd, CCE_PCIE_CTRL);

	/*
	 * For Discrete, use full-swing.
	 *  - PCIe TX defaults to full-swing.
	 *    Leave this register as default.
	 * For Integrated, use half-swing
	 *  - Copy xmt_margin and xmt_margin_oe
	 *    from Gen1/Gen2 to Gen3.
	 */
	if (dd->pcidev->device == PCI_DEVICE_ID_INTEL1) { /* integrated */
		/* extract initial fields */
		xmt_margin = (pcie_ctrl >> MARGIN_GEN1_GEN2_SHIFT)
			      & MARGIN_GEN1_GEN2_MASK;
		xmt_margin_oe = (pcie_ctrl >> MARGIN_G1_G2_OVERWRITE_SHIFT)
				 & MARGIN_G1_G2_OVERWRITE_MASK;
		lane_delay = (pcie_ctrl >> LANE_DELAY_SHIFT) & LANE_DELAY_MASK;
		lane_bundle = (pcie_ctrl >> LANE_BUNDLE_SHIFT)
			       & LANE_BUNDLE_MASK;

		/*
		 * For A0, EFUSE values are not set.  Override with the
		 * correct values.
		 */
		if (is_ax(dd)) {
			/*
			 * xmt_margin and OverwiteEnabel should be the
			 * same for Gen1/Gen2 and Gen3
			 */
			xmt_margin = 0x5;
			xmt_margin_oe = 0x1;
			lane_delay = 0xF; /* Delay 240ns. */
			lane_bundle = 0x0; /* Set to 1 lane. */
		}

		/* overwrite existing values */
		pcie_ctrl = (xmt_margin << MARGIN_GEN1_GEN2_SHIFT)
			| (xmt_margin_oe << MARGIN_G1_G2_OVERWRITE_SHIFT)
			| (xmt_margin << MARGIN_SHIFT)
			| (xmt_margin_oe << MARGIN_OVERWRITE_ENABLE_SHIFT)
			| (lane_delay << LANE_DELAY_SHIFT)
			| (lane_bundle << LANE_BUNDLE_SHIFT);

		write_csr(dd, CCE_PCIE_CTRL, pcie_ctrl);
	}

	dd_dev_dbg(dd, "%s: program XMT margin, CcePcieCtrl 0x%llx\n",
		   fname, pcie_ctrl);
}

/*
 * Do all the steps needed to transition the PCIe link to Gen3 speed.
 */
int do_pcie_gen3_transition(struct hfi1_devdata *dd)
{
	struct pci_dev *parent = dd->pcidev->bus->self;
	u64 fw_ctrl;
	u64 reg, therm;
	u32 reg32, fs, lf;
	u32 status, err;
	int ret;
	int do_retry, retry_count = 0;
	int intnum = 0;
	uint default_pset;
	uint pset = pcie_pset;
	u16 target_vector, target_speed;
	u16 lnkctl2, vendor;
	u8 div;
	const u8 (*eq)[3];
	const u8 (*ctle_tunings)[4];
	uint static_ctle_mode;
	int return_error = 0;

	/* PCIe Gen3 is for the ASIC only */
	if (dd->icode != ICODE_RTL_SILICON)
		return 0;

	if (pcie_target == 1) {			/* target Gen1 */
		target_vector = PCI_EXP_LNKCTL2_TLS_2_5GT;
		target_speed = 2500;
	} else if (pcie_target == 2) {		/* target Gen2 */
		target_vector = PCI_EXP_LNKCTL2_TLS_5_0GT;
		target_speed = 5000;
	} else if (pcie_target == 3) {		/* target Gen3 */
		target_vector = PCI_EXP_LNKCTL2_TLS_8_0GT;
		target_speed = 8000;
	} else {
		/* off or invalid target - skip */
		dd_dev_info(dd, "%s: Skipping PCIe transition\n", __func__);
		return 0;
	}

	/* if already at target speed, done (unless forced) */
	if (dd->lbus_speed == target_speed) {
		dd_dev_info(dd, "%s: PCIe already at gen%d, %s\n", __func__,
			    pcie_target,
			    pcie_force ? "re-doing anyway" : "skipping");
		if (!pcie_force)
			return 0;
	}

	/*
	 * The driver cannot do the transition if it has no access to the
	 * upstream component
	 */
	if (!parent) {
		dd_dev_info(dd, "%s: No upstream, Can't do gen3 transition\n",
			    __func__);
		return 0;
	}

	/*
	 * Do the Gen3 transition.  Steps are those of the PCIe Gen3
	 * recipe.
	 */

	/* step 1: pcie link working in gen1/gen2 */

	/* step 2: if either side is not capable of Gen3, done */
	if (pcie_target == 3 && !dd->link_gen3_capable) {
		dd_dev_err(dd, "The PCIe link is not Gen3 capable\n");
		ret = -ENOSYS;
		goto done_no_mutex;
	}

	/* hold the SBus resource across the firmware download and SBR */
	ret = acquire_chip_resource(dd, CR_SBUS, SBUS_TIMEOUT);
	if (ret) {
		dd_dev_err(dd, "%s: unable to acquire SBus resource\n",
			   __func__);
		return ret;
	}

	/* make sure thermal polling is not causing interrupts */
	therm = read_csr(dd, ASIC_CFG_THERM_POLL_EN);
	if (therm) {
		write_csr(dd, ASIC_CFG_THERM_POLL_EN, 0x0);
		msleep(100);
		dd_dev_info(dd, "%s: Disabled therm polling\n",
			    __func__);
	}

retry:
	/* the SBus download will reset the spico for thermal */

	/* step 3: download SBus Master firmware */
	/* step 4: download PCIe Gen3 SerDes firmware */
	dd_dev_info(dd, "%s: downloading firmware\n", __func__);
	ret = load_pcie_firmware(dd);
	if (ret) {
		/* do not proceed if the firmware cannot be downloaded */
		return_error = 1;
		goto done;
	}

	/* step 5: set up device parameter settings */
	dd_dev_info(dd, "%s: setting PCIe registers\n", __func__);

	/*
	 * PcieCfgSpcie1 - Link Control 3
	 * Leave at reset value.  No need to set PerfEq - link equalization
	 * will be performed automatically after the SBR when the target
	 * speed is 8GT/s.
	 */

	/* clear all 16 per-lane error bits (PCIe: Lane Error Status) */
	pci_write_config_dword(dd->pcidev, PCIE_CFG_SPCIE2, 0xffff);

	/* step 5a: Set Synopsys Port Logic registers */

	/*
	 * PcieCfgRegPl2 - Port Force Link
	 *
	 * Set the low power field to 0x10 to avoid unnecessary power
	 * management messages.  All other fields are zero.
	 */
	reg32 = 0x10ul << PCIE_CFG_REG_PL2_LOW_PWR_ENT_CNT_SHIFT;
	pci_write_config_dword(dd->pcidev, PCIE_CFG_REG_PL2, reg32);

	/*
	 * PcieCfgRegPl100 - Gen3 Control
	 *
	 * turn off PcieCfgRegPl100.Gen3ZRxDcNonCompl
	 * turn on PcieCfgRegPl100.EqEieosCnt
	 * Everything else zero.
	 */
	reg32 = PCIE_CFG_REG_PL100_EQ_EIEOS_CNT_SMASK;
	pci_write_config_dword(dd->pcidev, PCIE_CFG_REG_PL100, reg32);

	/*
	 * PcieCfgRegPl101 - Gen3 EQ FS and LF
	 * PcieCfgRegPl102 - Gen3 EQ Presets to Coefficients Mapping
	 * PcieCfgRegPl103 - Gen3 EQ Preset Index
	 * PcieCfgRegPl105 - Gen3 EQ Status
	 *
	 * Give initial EQ settings.
	 */
	if (dd->pcidev->device == PCI_DEVICE_ID_INTEL0) { /* discrete */
		/* 1000mV, FS=24, LF = 8 */
		fs = 24;
		lf = 8;
		div = 3;
		eq = discrete_preliminary_eq;
		default_pset = DEFAULT_DISCRETE_PSET;
		ctle_tunings = discrete_ctle_tunings;
		/* bit 0 - discrete on/off */
		static_ctle_mode = pcie_ctle & 0x1;
	} else {
		/* 400mV, FS=29, LF = 9 */
		fs = 29;
		lf = 9;
		div = 1;
		eq = integrated_preliminary_eq;
		default_pset = DEFAULT_MCP_PSET;
		ctle_tunings = integrated_ctle_tunings;
		/* bit 1 - integrated on/off */
		static_ctle_mode = (pcie_ctle >> 1) & 0x1;
	}
	pci_write_config_dword(dd->pcidev, PCIE_CFG_REG_PL101,
			       (fs <<
				PCIE_CFG_REG_PL101_GEN3_EQ_LOCAL_FS_SHIFT) |
			       (lf <<
				PCIE_CFG_REG_PL101_GEN3_EQ_LOCAL_LF_SHIFT));
	ret = load_eq_table(dd, eq, fs, div);
	if (ret)
		goto done;

	/*
	 * PcieCfgRegPl106 - Gen3 EQ Control
	 *
	 * Set Gen3EqPsetReqVec, leave other fields 0.
	 */
	if (pset == UNSET_PSET)
		pset = default_pset;
	if (pset > 10) {	/* valid range is 0-10, inclusive */
		dd_dev_err(dd, "%s: Invalid Eq Pset %u, setting to %d\n",
			   __func__, pset, default_pset);
		pset = default_pset;
	}
	dd_dev_info(dd, "%s: using EQ Pset %u\n", __func__, pset);
	pci_write_config_dword(dd->pcidev, PCIE_CFG_REG_PL106,
			       ((1 << pset) <<
			PCIE_CFG_REG_PL106_GEN3_EQ_PSET_REQ_VEC_SHIFT) |
			PCIE_CFG_REG_PL106_GEN3_EQ_EVAL2MS_DISABLE_SMASK |
			PCIE_CFG_REG_PL106_GEN3_EQ_PHASE23_EXIT_MODE_SMASK);

	/*
	 * step 5b: Do post firmware download steps via SBus
	 */
	dd_dev_info(dd, "%s: doing pcie post steps\n", __func__);
	pcie_post_steps(dd);

	/*
	 * step 5c: Program gasket interrupts
	 */
	/* set the Rx Bit Rate to REFCLK ratio */
	write_gasket_interrupt(dd, intnum++, 0x0006, 0x0050);
	/* disable pCal for PCIe Gen3 RX equalization */
	/* select adaptive or static CTLE */
	write_gasket_interrupt(dd, intnum++, 0x0026,
			       0x5b01 | (static_ctle_mode << 3));
	/*
	 * Enable iCal for PCIe Gen3 RX equalization, and set which
	 * evaluation of RX_EQ_EVAL will launch the iCal procedure.
	 */
	write_gasket_interrupt(dd, intnum++, 0x0026, 0x5202);

	if (static_ctle_mode) {
		/* apply static CTLE tunings */
		u8 pcie_dc, pcie_lf, pcie_hf, pcie_bw;

		pcie_dc = ctle_tunings[pset][0];
		pcie_lf = ctle_tunings[pset][1];
		pcie_hf = ctle_tunings[pset][2];
		pcie_bw = ctle_tunings[pset][3];
		write_gasket_interrupt(dd, intnum++, 0x0026, 0x0200 | pcie_dc);
		write_gasket_interrupt(dd, intnum++, 0x0026, 0x0100 | pcie_lf);
		write_gasket_interrupt(dd, intnum++, 0x0026, 0x0000 | pcie_hf);
		write_gasket_interrupt(dd, intnum++, 0x0026, 0x5500 | pcie_bw);
	}

	/* terminate list */
	write_gasket_interrupt(dd, intnum++, 0x0000, 0x0000);

	/*
	 * step 5d: program XMT margin
	 */
	write_xmt_margin(dd, __func__);

	/*
	 * step 5e: disable active state power management (ASPM). It
	 * will be enabled if required later
	 */
	dd_dev_info(dd, "%s: clearing ASPM\n", __func__);
	aspm_hw_disable_l1(dd);

	/*
	 * step 5f: clear DirectSpeedChange
	 * PcieCfgRegPl67.DirectSpeedChange must be zero to prevent the
	 * change in the speed target from starting before we are ready.
	 * This field defaults to 0 and we are not changing it, so nothing
	 * needs to be done.
	 */

	/* step 5g: Set target link speed */
	/*
	 * Set target link speed to be target on both device and parent.
	 * On setting the parent: Some system BIOSs "helpfully" set the
	 * parent target speed to Gen2 to match the ASIC's initial speed.
	 * We can set the target Gen3 because we have already checked
	 * that it is Gen3 capable earlier.
	 */
	dd_dev_info(dd, "%s: setting parent target link speed\n", __func__);
	ret = pcie_capability_read_word(parent, PCI_EXP_LNKCTL2, &lnkctl2);
	if (ret) {
		dd_dev_err(dd, "Unable to read from PCI config\n");
		return_error = 1;
		goto done;
	}

	dd_dev_info(dd, "%s: ..old link control2: 0x%x\n", __func__,
		    (u32)lnkctl2);
	/* only write to parent if target is not as high as ours */
	if ((lnkctl2 & PCI_EXP_LNKCTL2_TLS) < target_vector) {
		lnkctl2 &= ~PCI_EXP_LNKCTL2_TLS;
		lnkctl2 |= target_vector;
		dd_dev_info(dd, "%s: ..new link control2: 0x%x\n", __func__,
			    (u32)lnkctl2);
		ret = pcie_capability_write_word(parent,
						 PCI_EXP_LNKCTL2, lnkctl2);
		if (ret) {
			dd_dev_err(dd, "Unable to write to PCI config\n");
			return_error = 1;
			goto done;
		}
	} else {
		dd_dev_info(dd, "%s: ..target speed is OK\n", __func__);
	}

	dd_dev_info(dd, "%s: setting target link speed\n", __func__);
	ret = pcie_capability_read_word(dd->pcidev, PCI_EXP_LNKCTL2, &lnkctl2);
	if (ret) {
		dd_dev_err(dd, "Unable to read from PCI config\n");
		return_error = 1;
		goto done;
	}

	dd_dev_info(dd, "%s: ..old link control2: 0x%x\n", __func__,
		    (u32)lnkctl2);
	lnkctl2 &= ~PCI_EXP_LNKCTL2_TLS;
	lnkctl2 |= target_vector;
	dd_dev_info(dd, "%s: ..new link control2: 0x%x\n", __func__,
		    (u32)lnkctl2);
	ret = pcie_capability_write_word(dd->pcidev, PCI_EXP_LNKCTL2, lnkctl2);
	if (ret) {
		dd_dev_err(dd, "Unable to write to PCI config\n");
		return_error = 1;
		goto done;
	}

	/* step 5h: arm gasket logic */
	/* hold DC in reset across the SBR */
	write_csr(dd, CCE_DC_CTRL, CCE_DC_CTRL_DC_RESET_SMASK);
	(void)read_csr(dd, CCE_DC_CTRL); /* DC reset hold */
	/* save firmware control across the SBR */
	fw_ctrl = read_csr(dd, MISC_CFG_FW_CTRL);

	dd_dev_info(dd, "%s: arming gasket logic\n", __func__);
	arm_gasket_logic(dd);

	/*
	 * step 6: quiesce PCIe link
	 * The chip has already been reset, so there will be no traffic
	 * from the chip.  Linux has no easy way to enforce that it will
	 * not try to access the device, so we just need to hope it doesn't
	 * do it while we are doing the reset.
	 */

	/*
	 * step 7: initiate the secondary bus reset (SBR)
	 * step 8: hardware brings the links back up
	 * step 9: wait for link speed transition to be complete
	 */
	dd_dev_info(dd, "%s: calling trigger_sbr\n", __func__);
	ret = trigger_sbr(dd);
	if (ret)
		goto done;

	/* step 10: decide what to do next */

	/* check if we can read PCI space */
	ret = pci_read_config_word(dd->pcidev, PCI_VENDOR_ID, &vendor);
	if (ret) {
		dd_dev_info(dd,
			    "%s: read of VendorID failed after SBR, err %d\n",
			    __func__, ret);
		return_error = 1;
		goto done;
	}
	if (vendor == 0xffff) {
		dd_dev_info(dd, "%s: VendorID is all 1s after SBR\n", __func__);
		return_error = 1;
		ret = -EIO;
		goto done;
	}

	/* restore PCI space registers we know were reset */
	dd_dev_info(dd, "%s: calling restore_pci_variables\n", __func__);
	ret = restore_pci_variables(dd);
	if (ret) {
		dd_dev_err(dd, "%s: Could not restore PCI variables\n",
			   __func__);
		return_error = 1;
		goto done;
	}

	/* restore firmware control */
	write_csr(dd, MISC_CFG_FW_CTRL, fw_ctrl);

	/*
	 * Check the gasket block status.
	 *
	 * This is the first CSR read after the SBR.  If the read returns
	 * all 1s (fails), the link did not make it back.
	 *
	 * Once we're sure we can read and write, clear the DC reset after
	 * the SBR.  Then check for any per-lane errors. Then look over
	 * the status.
	 */
	reg = read_csr(dd, ASIC_PCIE_SD_HOST_STATUS);
	dd_dev_info(dd, "%s: gasket block status: 0x%llx\n", __func__, reg);
	if (reg == ~0ull) {	/* PCIe read failed/timeout */
		dd_dev_err(dd, "SBR failed - unable to read from device\n");
		return_error = 1;
		ret = -ENOSYS;
		goto done;
	}

	/* clear the DC reset */
	write_csr(dd, CCE_DC_CTRL, 0);

	/* Set the LED off */
	setextled(dd, 0);

	/* check for any per-lane errors */
	ret = pci_read_config_dword(dd->pcidev, PCIE_CFG_SPCIE2, &reg32);
	if (ret) {
		dd_dev_err(dd, "Unable to read from PCI config\n");
		return_error = 1;
		goto done;
	}

	dd_dev_info(dd, "%s: per-lane errors: 0x%x\n", __func__, reg32);

	/* extract status, look for our HFI */
	status = (reg >> ASIC_PCIE_SD_HOST_STATUS_FW_DNLD_STS_SHIFT)
			& ASIC_PCIE_SD_HOST_STATUS_FW_DNLD_STS_MASK;
	if ((status & (1 << dd->hfi1_id)) == 0) {
		dd_dev_err(dd,
			   "%s: gasket status 0x%x, expecting 0x%x\n",
			   __func__, status, 1 << dd->hfi1_id);
		ret = -EIO;
		goto done;
	}

	/* extract error */
	err = (reg >> ASIC_PCIE_SD_HOST_STATUS_FW_DNLD_ERR_SHIFT)
		& ASIC_PCIE_SD_HOST_STATUS_FW_DNLD_ERR_MASK;
	if (err) {
		dd_dev_err(dd, "%s: gasket error %d\n", __func__, err);
		ret = -EIO;
		goto done;
	}

	/* update our link information cache */
	update_lbus_info(dd);
	dd_dev_info(dd, "%s: new speed and width: %s\n", __func__,
		    dd->lbus_info);

	if (dd->lbus_speed != target_speed) { /* not target */
		/* maybe retry */
		do_retry = retry_count < pcie_retry;
		dd_dev_err(dd, "PCIe link speed did not switch to Gen%d%s\n",
			   pcie_target, do_retry ? ", retrying" : "");
		retry_count++;
		if (do_retry) {
			msleep(100); /* allow time to settle */
			goto retry;
		}
		ret = -EIO;
	}

done:
	if (therm) {
		write_csr(dd, ASIC_CFG_THERM_POLL_EN, 0x1);
		msleep(100);
		dd_dev_info(dd, "%s: Re-enable therm polling\n",
			    __func__);
	}
	release_chip_resource(dd, CR_SBUS);
done_no_mutex:
	/* return no error if it is OK to be at current speed */
	if (ret && !return_error) {
		dd_dev_err(dd, "Proceeding at current speed PCIe speed\n");
		ret = 0;
	}

	dd_dev_info(dd, "%s: done\n", __func__);
	return ret;
}<|MERGE_RESOLUTION|>--- conflicted
+++ resolved
@@ -897,11 +897,7 @@
 	 * to be implemented to have cleaner interface but this fixes the
 	 * current brokenness
 	 */
-<<<<<<< HEAD
-	return pci_reset_bus(dev);
-=======
 	return pci_bridge_secondary_bus_reset(dev->bus->self);
->>>>>>> f9885ef8
 }
 
 /*
