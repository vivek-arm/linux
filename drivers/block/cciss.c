--- conflicted
+++ resolved
@@ -122,13 +122,9 @@
 	{0x3214103C, "Smart Array E200i", &SA5_access},
 	{0x3215103C, "Smart Array E200i", &SA5_access},
 	{0x3237103C, "Smart Array E500", &SA5_access},
-<<<<<<< HEAD
 	{0x3223103C, "Smart Array P800", &SA5_access},
 	{0x3234103C, "Smart Array P400", &SA5_access},
 	{0x323D103C, "Smart Array P700m", &SA5_access},
-=======
-	{0x323d103c, "Smart Array P700M", &SA5_access},
->>>>>>> 4205df34
 };
 
 /* How long to wait (in milliseconds) for board to go into simple mode */
@@ -3943,11 +3939,7 @@
 	*board_id = ((subsystem_device_id << 16) & 0xffff0000) |
 			subsystem_vendor_id;
 
-<<<<<<< HEAD
-	for (i = 0; i < ARRAY_SIZE(products); i++) {
-=======
 	for (i = 0; i < ARRAY_SIZE(products); i++)
->>>>>>> 4205df34
 		if (*board_id == products[i].board_id)
 			return i;
 	dev_warn(&pdev->dev, "unrecognized board ID: 0x%08x, ignoring.\n",
