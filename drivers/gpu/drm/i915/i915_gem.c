/*
 * Copyright © 2008-2015 Intel Corporation
 *
 * Permission is hereby granted, free of charge, to any person obtaining a
 * copy of this software and associated documentation files (the "Software"),
 * to deal in the Software without restriction, including without limitation
 * the rights to use, copy, modify, merge, publish, distribute, sublicense,
 * and/or sell copies of the Software, and to permit persons to whom the
 * Software is furnished to do so, subject to the following conditions:
 *
 * The above copyright notice and this permission notice (including the next
 * paragraph) shall be included in all copies or substantial portions of the
 * Software.
 *
 * THE SOFTWARE IS PROVIDED "AS IS", WITHOUT WARRANTY OF ANY KIND, EXPRESS OR
 * IMPLIED, INCLUDING BUT NOT LIMITED TO THE WARRANTIES OF MERCHANTABILITY,
 * FITNESS FOR A PARTICULAR PURPOSE AND NONINFRINGEMENT.  IN NO EVENT SHALL
 * THE AUTHORS OR COPYRIGHT HOLDERS BE LIABLE FOR ANY CLAIM, DAMAGES OR OTHER
 * LIABILITY, WHETHER IN AN ACTION OF CONTRACT, TORT OR OTHERWISE, ARISING
 * FROM, OUT OF OR IN CONNECTION WITH THE SOFTWARE OR THE USE OR OTHER DEALINGS
 * IN THE SOFTWARE.
 *
 * Authors:
 *    Eric Anholt <eric@anholt.net>
 *
 */

#include <drm/drmP.h>
#include <drm/drm_vma_manager.h>
#include <drm/i915_drm.h>
#include "i915_drv.h"
#include "i915_gem_clflush.h"
#include "i915_vgpu.h"
#include "i915_trace.h"
#include "intel_drv.h"
#include "intel_frontbuffer.h"
#include "intel_mocs.h"
#include "i915_gemfs.h"
#include <linux/dma-fence-array.h>
#include <linux/kthread.h>
#include <linux/reservation.h>
#include <linux/shmem_fs.h>
#include <linux/slab.h>
#include <linux/stop_machine.h>
#include <linux/swap.h>
#include <linux/pci.h>
#include <linux/dma-buf.h>

static void i915_gem_flush_free_objects(struct drm_i915_private *i915);

static bool cpu_write_needs_clflush(struct drm_i915_gem_object *obj)
{
	if (obj->cache_dirty)
		return false;

	if (!(obj->cache_coherent & I915_BO_CACHE_COHERENT_FOR_WRITE))
		return true;

	return obj->pin_global; /* currently in use by HW, keep flushed */
}

static int
insert_mappable_node(struct i915_ggtt *ggtt,
                     struct drm_mm_node *node, u32 size)
{
	memset(node, 0, sizeof(*node));
	return drm_mm_insert_node_in_range(&ggtt->base.mm, node,
					   size, 0, I915_COLOR_UNEVICTABLE,
					   0, ggtt->mappable_end,
					   DRM_MM_INSERT_LOW);
}

static void
remove_mappable_node(struct drm_mm_node *node)
{
	drm_mm_remove_node(node);
}

/* some bookkeeping */
static void i915_gem_info_add_obj(struct drm_i915_private *dev_priv,
				  u64 size)
{
	spin_lock(&dev_priv->mm.object_stat_lock);
	dev_priv->mm.object_count++;
	dev_priv->mm.object_memory += size;
	spin_unlock(&dev_priv->mm.object_stat_lock);
}

static void i915_gem_info_remove_obj(struct drm_i915_private *dev_priv,
				     u64 size)
{
	spin_lock(&dev_priv->mm.object_stat_lock);
	dev_priv->mm.object_count--;
	dev_priv->mm.object_memory -= size;
	spin_unlock(&dev_priv->mm.object_stat_lock);
}

static int
i915_gem_wait_for_error(struct i915_gpu_error *error)
{
	int ret;

	might_sleep();

	/*
	 * Only wait 10 seconds for the gpu reset to complete to avoid hanging
	 * userspace. If it takes that long something really bad is going on and
	 * we should simply try to bail out and fail as gracefully as possible.
	 */
	ret = wait_event_interruptible_timeout(error->reset_queue,
					       !i915_reset_backoff(error),
					       I915_RESET_TIMEOUT);
	if (ret == 0) {
		DRM_ERROR("Timed out waiting for the gpu reset to complete\n");
		return -EIO;
	} else if (ret < 0) {
		return ret;
	} else {
		return 0;
	}
}

int i915_mutex_lock_interruptible(struct drm_device *dev)
{
	struct drm_i915_private *dev_priv = to_i915(dev);
	int ret;

	ret = i915_gem_wait_for_error(&dev_priv->gpu_error);
	if (ret)
		return ret;

	ret = mutex_lock_interruptible(&dev->struct_mutex);
	if (ret)
		return ret;

	return 0;
}

int
i915_gem_get_aperture_ioctl(struct drm_device *dev, void *data,
			    struct drm_file *file)
{
	struct drm_i915_private *dev_priv = to_i915(dev);
	struct i915_ggtt *ggtt = &dev_priv->ggtt;
	struct drm_i915_gem_get_aperture *args = data;
	struct i915_vma *vma;
	u64 pinned;

	pinned = ggtt->base.reserved;
	mutex_lock(&dev->struct_mutex);
	list_for_each_entry(vma, &ggtt->base.active_list, vm_link)
		if (i915_vma_is_pinned(vma))
			pinned += vma->node.size;
	list_for_each_entry(vma, &ggtt->base.inactive_list, vm_link)
		if (i915_vma_is_pinned(vma))
			pinned += vma->node.size;
	mutex_unlock(&dev->struct_mutex);

	args->aper_size = ggtt->base.total;
	args->aper_available_size = args->aper_size - pinned;

	return 0;
}

static int i915_gem_object_get_pages_phys(struct drm_i915_gem_object *obj)
{
	struct address_space *mapping = obj->base.filp->f_mapping;
	drm_dma_handle_t *phys;
	struct sg_table *st;
	struct scatterlist *sg;
	char *vaddr;
	int i;
	int err;

	if (WARN_ON(i915_gem_object_needs_bit17_swizzle(obj)))
		return -EINVAL;

	/* Always aligning to the object size, allows a single allocation
	 * to handle all possible callers, and given typical object sizes,
	 * the alignment of the buddy allocation will naturally match.
	 */
	phys = drm_pci_alloc(obj->base.dev,
			     roundup_pow_of_two(obj->base.size),
			     roundup_pow_of_two(obj->base.size));
	if (!phys)
		return -ENOMEM;

	vaddr = phys->vaddr;
	for (i = 0; i < obj->base.size / PAGE_SIZE; i++) {
		struct page *page;
		char *src;

		page = shmem_read_mapping_page(mapping, i);
		if (IS_ERR(page)) {
			err = PTR_ERR(page);
			goto err_phys;
		}

		src = kmap_atomic(page);
		memcpy(vaddr, src, PAGE_SIZE);
		drm_clflush_virt_range(vaddr, PAGE_SIZE);
		kunmap_atomic(src);

		put_page(page);
		vaddr += PAGE_SIZE;
	}

	i915_gem_chipset_flush(to_i915(obj->base.dev));

	st = kmalloc(sizeof(*st), GFP_KERNEL);
	if (!st) {
		err = -ENOMEM;
		goto err_phys;
	}

	if (sg_alloc_table(st, 1, GFP_KERNEL)) {
		kfree(st);
		err = -ENOMEM;
		goto err_phys;
	}

	sg = st->sgl;
	sg->offset = 0;
	sg->length = obj->base.size;

	sg_dma_address(sg) = phys->busaddr;
	sg_dma_len(sg) = obj->base.size;

	obj->phys_handle = phys;

	__i915_gem_object_set_pages(obj, st, sg->length);

	return 0;

err_phys:
	drm_pci_free(obj->base.dev, phys);

	return err;
}

static void __start_cpu_write(struct drm_i915_gem_object *obj)
{
	obj->base.read_domains = I915_GEM_DOMAIN_CPU;
	obj->base.write_domain = I915_GEM_DOMAIN_CPU;
	if (cpu_write_needs_clflush(obj))
		obj->cache_dirty = true;
}

static void
__i915_gem_object_release_shmem(struct drm_i915_gem_object *obj,
				struct sg_table *pages,
				bool needs_clflush)
{
	GEM_BUG_ON(obj->mm.madv == __I915_MADV_PURGED);

	if (obj->mm.madv == I915_MADV_DONTNEED)
		obj->mm.dirty = false;

	if (needs_clflush &&
	    (obj->base.read_domains & I915_GEM_DOMAIN_CPU) == 0 &&
	    !(obj->cache_coherent & I915_BO_CACHE_COHERENT_FOR_READ))
		drm_clflush_sg(pages);

	__start_cpu_write(obj);
}

static void
i915_gem_object_put_pages_phys(struct drm_i915_gem_object *obj,
			       struct sg_table *pages)
{
	__i915_gem_object_release_shmem(obj, pages, false);

	if (obj->mm.dirty) {
		struct address_space *mapping = obj->base.filp->f_mapping;
		char *vaddr = obj->phys_handle->vaddr;
		int i;

		for (i = 0; i < obj->base.size / PAGE_SIZE; i++) {
			struct page *page;
			char *dst;

			page = shmem_read_mapping_page(mapping, i);
			if (IS_ERR(page))
				continue;

			dst = kmap_atomic(page);
			drm_clflush_virt_range(vaddr, PAGE_SIZE);
			memcpy(dst, vaddr, PAGE_SIZE);
			kunmap_atomic(dst);

			set_page_dirty(page);
			if (obj->mm.madv == I915_MADV_WILLNEED)
				mark_page_accessed(page);
			put_page(page);
			vaddr += PAGE_SIZE;
		}
		obj->mm.dirty = false;
	}

	sg_free_table(pages);
	kfree(pages);

	drm_pci_free(obj->base.dev, obj->phys_handle);
}

static void
i915_gem_object_release_phys(struct drm_i915_gem_object *obj)
{
	i915_gem_object_unpin_pages(obj);
}

static const struct drm_i915_gem_object_ops i915_gem_phys_ops = {
	.get_pages = i915_gem_object_get_pages_phys,
	.put_pages = i915_gem_object_put_pages_phys,
	.release = i915_gem_object_release_phys,
};

static const struct drm_i915_gem_object_ops i915_gem_object_ops;

int i915_gem_object_unbind(struct drm_i915_gem_object *obj)
{
	struct i915_vma *vma;
	LIST_HEAD(still_in_list);
	int ret;

	lockdep_assert_held(&obj->base.dev->struct_mutex);

	/* Closed vma are removed from the obj->vma_list - but they may
	 * still have an active binding on the object. To remove those we
	 * must wait for all rendering to complete to the object (as unbinding
	 * must anyway), and retire the requests.
	 */
	ret = i915_gem_object_wait(obj,
				   I915_WAIT_INTERRUPTIBLE |
				   I915_WAIT_LOCKED |
				   I915_WAIT_ALL,
				   MAX_SCHEDULE_TIMEOUT,
				   NULL);
	if (ret)
		return ret;

	i915_gem_retire_requests(to_i915(obj->base.dev));

	while ((vma = list_first_entry_or_null(&obj->vma_list,
					       struct i915_vma,
					       obj_link))) {
		list_move_tail(&vma->obj_link, &still_in_list);
		ret = i915_vma_unbind(vma);
		if (ret)
			break;
	}
	list_splice(&still_in_list, &obj->vma_list);

	return ret;
}

static long
i915_gem_object_wait_fence(struct dma_fence *fence,
			   unsigned int flags,
			   long timeout,
			   struct intel_rps_client *rps_client)
{
	struct drm_i915_gem_request *rq;

	BUILD_BUG_ON(I915_WAIT_INTERRUPTIBLE != 0x1);

	if (test_bit(DMA_FENCE_FLAG_SIGNALED_BIT, &fence->flags))
		return timeout;

	if (!dma_fence_is_i915(fence))
		return dma_fence_wait_timeout(fence,
					      flags & I915_WAIT_INTERRUPTIBLE,
					      timeout);

	rq = to_request(fence);
	if (i915_gem_request_completed(rq))
		goto out;

	/* This client is about to stall waiting for the GPU. In many cases
	 * this is undesirable and limits the throughput of the system, as
	 * many clients cannot continue processing user input/output whilst
	 * blocked. RPS autotuning may take tens of milliseconds to respond
	 * to the GPU load and thus incurs additional latency for the client.
	 * We can circumvent that by promoting the GPU frequency to maximum
	 * before we wait. This makes the GPU throttle up much more quickly
	 * (good for benchmarks and user experience, e.g. window animations),
	 * but at a cost of spending more power processing the workload
	 * (bad for battery). Not all clients even want their results
	 * immediately and for them we should just let the GPU select its own
	 * frequency to maximise efficiency. To prevent a single client from
	 * forcing the clocks too high for the whole system, we only allow
	 * each client to waitboost once in a busy period.
	 */
	if (rps_client) {
		if (INTEL_GEN(rq->i915) >= 6)
			gen6_rps_boost(rq, rps_client);
		else
			rps_client = NULL;
	}

	timeout = i915_wait_request(rq, flags, timeout);

out:
	if (flags & I915_WAIT_LOCKED && i915_gem_request_completed(rq))
		i915_gem_request_retire_upto(rq);

	return timeout;
}

static long
i915_gem_object_wait_reservation(struct reservation_object *resv,
				 unsigned int flags,
				 long timeout,
				 struct intel_rps_client *rps_client)
{
	unsigned int seq = __read_seqcount_begin(&resv->seq);
	struct dma_fence *excl;
	bool prune_fences = false;

	if (flags & I915_WAIT_ALL) {
		struct dma_fence **shared;
		unsigned int count, i;
		int ret;

		ret = reservation_object_get_fences_rcu(resv,
							&excl, &count, &shared);
		if (ret)
			return ret;

		for (i = 0; i < count; i++) {
			timeout = i915_gem_object_wait_fence(shared[i],
							     flags, timeout,
							     rps_client);
			if (timeout < 0)
				break;

			dma_fence_put(shared[i]);
		}

		for (; i < count; i++)
			dma_fence_put(shared[i]);
		kfree(shared);

		prune_fences = count && timeout >= 0;
	} else {
		excl = reservation_object_get_excl_rcu(resv);
	}

	if (excl && timeout >= 0) {
		timeout = i915_gem_object_wait_fence(excl, flags, timeout,
						     rps_client);
		prune_fences = timeout >= 0;
	}

	dma_fence_put(excl);

	/* Oportunistically prune the fences iff we know they have *all* been
	 * signaled and that the reservation object has not been changed (i.e.
	 * no new fences have been added).
	 */
	if (prune_fences && !__read_seqcount_retry(&resv->seq, seq)) {
		if (reservation_object_trylock(resv)) {
			if (!__read_seqcount_retry(&resv->seq, seq))
				reservation_object_add_excl_fence(resv, NULL);
			reservation_object_unlock(resv);
		}
	}

	return timeout;
}

static void __fence_set_priority(struct dma_fence *fence, int prio)
{
	struct drm_i915_gem_request *rq;
	struct intel_engine_cs *engine;

	if (!dma_fence_is_i915(fence))
		return;

	rq = to_request(fence);
	engine = rq->engine;
	if (!engine->schedule)
		return;

	engine->schedule(rq, prio);
}

static void fence_set_priority(struct dma_fence *fence, int prio)
{
	/* Recurse once into a fence-array */
	if (dma_fence_is_array(fence)) {
		struct dma_fence_array *array = to_dma_fence_array(fence);
		int i;

		for (i = 0; i < array->num_fences; i++)
			__fence_set_priority(array->fences[i], prio);
	} else {
		__fence_set_priority(fence, prio);
	}
}

int
i915_gem_object_wait_priority(struct drm_i915_gem_object *obj,
			      unsigned int flags,
			      int prio)
{
	struct dma_fence *excl;

	if (flags & I915_WAIT_ALL) {
		struct dma_fence **shared;
		unsigned int count, i;
		int ret;

		ret = reservation_object_get_fences_rcu(obj->resv,
							&excl, &count, &shared);
		if (ret)
			return ret;

		for (i = 0; i < count; i++) {
			fence_set_priority(shared[i], prio);
			dma_fence_put(shared[i]);
		}

		kfree(shared);
	} else {
		excl = reservation_object_get_excl_rcu(obj->resv);
	}

	if (excl) {
		fence_set_priority(excl, prio);
		dma_fence_put(excl);
	}
	return 0;
}

/**
 * Waits for rendering to the object to be completed
 * @obj: i915 gem object
 * @flags: how to wait (under a lock, for all rendering or just for writes etc)
 * @timeout: how long to wait
 * @rps: client (user process) to charge for any waitboosting
 */
int
i915_gem_object_wait(struct drm_i915_gem_object *obj,
		     unsigned int flags,
		     long timeout,
		     struct intel_rps_client *rps_client)
{
	might_sleep();
#if IS_ENABLED(CONFIG_LOCKDEP)
	GEM_BUG_ON(debug_locks &&
		   !!lockdep_is_held(&obj->base.dev->struct_mutex) !=
		   !!(flags & I915_WAIT_LOCKED));
#endif
	GEM_BUG_ON(timeout < 0);

	timeout = i915_gem_object_wait_reservation(obj->resv,
						   flags, timeout,
						   rps_client);
	return timeout < 0 ? timeout : 0;
}

static struct intel_rps_client *to_rps_client(struct drm_file *file)
{
	struct drm_i915_file_private *fpriv = file->driver_priv;

	return &fpriv->rps_client;
}

static int
i915_gem_phys_pwrite(struct drm_i915_gem_object *obj,
		     struct drm_i915_gem_pwrite *args,
		     struct drm_file *file)
{
	void *vaddr = obj->phys_handle->vaddr + args->offset;
	char __user *user_data = u64_to_user_ptr(args->data_ptr);

	/* We manually control the domain here and pretend that it
	 * remains coherent i.e. in the GTT domain, like shmem_pwrite.
	 */
	intel_fb_obj_invalidate(obj, ORIGIN_CPU);
	if (copy_from_user(vaddr, user_data, args->size))
		return -EFAULT;

	drm_clflush_virt_range(vaddr, args->size);
	i915_gem_chipset_flush(to_i915(obj->base.dev));

	intel_fb_obj_flush(obj, ORIGIN_CPU);
	return 0;
}

void *i915_gem_object_alloc(struct drm_i915_private *dev_priv)
{
	return kmem_cache_zalloc(dev_priv->objects, GFP_KERNEL);
}

void i915_gem_object_free(struct drm_i915_gem_object *obj)
{
	struct drm_i915_private *dev_priv = to_i915(obj->base.dev);
	kmem_cache_free(dev_priv->objects, obj);
}

static int
i915_gem_create(struct drm_file *file,
		struct drm_i915_private *dev_priv,
		uint64_t size,
		uint32_t *handle_p)
{
	struct drm_i915_gem_object *obj;
	int ret;
	u32 handle;

	size = roundup(size, PAGE_SIZE);
	if (size == 0)
		return -EINVAL;

	/* Allocate the new object */
	obj = i915_gem_object_create(dev_priv, size);
	if (IS_ERR(obj))
		return PTR_ERR(obj);

	ret = drm_gem_handle_create(file, &obj->base, &handle);
	/* drop reference from allocate - handle holds it now */
	i915_gem_object_put(obj);
	if (ret)
		return ret;

	*handle_p = handle;
	return 0;
}

int
i915_gem_dumb_create(struct drm_file *file,
		     struct drm_device *dev,
		     struct drm_mode_create_dumb *args)
{
	/* have to work out size/pitch and return them */
	args->pitch = ALIGN(args->width * DIV_ROUND_UP(args->bpp, 8), 64);
	args->size = args->pitch * args->height;
	return i915_gem_create(file, to_i915(dev),
			       args->size, &args->handle);
}

static bool gpu_write_needs_clflush(struct drm_i915_gem_object *obj)
{
	return !(obj->cache_level == I915_CACHE_NONE ||
		 obj->cache_level == I915_CACHE_WT);
}

/**
 * Creates a new mm object and returns a handle to it.
 * @dev: drm device pointer
 * @data: ioctl data blob
 * @file: drm file pointer
 */
int
i915_gem_create_ioctl(struct drm_device *dev, void *data,
		      struct drm_file *file)
{
	struct drm_i915_private *dev_priv = to_i915(dev);
	struct drm_i915_gem_create *args = data;

	i915_gem_flush_free_objects(dev_priv);

	return i915_gem_create(file, dev_priv,
			       args->size, &args->handle);
}

static inline enum fb_op_origin
fb_write_origin(struct drm_i915_gem_object *obj, unsigned int domain)
{
	return (domain == I915_GEM_DOMAIN_GTT ?
		obj->frontbuffer_ggtt_origin : ORIGIN_CPU);
}

static void
flush_write_domain(struct drm_i915_gem_object *obj, unsigned int flush_domains)
{
	struct drm_i915_private *dev_priv = to_i915(obj->base.dev);

	if (!(obj->base.write_domain & flush_domains))
		return;

	/* No actual flushing is required for the GTT write domain.  Writes
	 * to it "immediately" go to main memory as far as we know, so there's
	 * no chipset flush.  It also doesn't land in render cache.
	 *
	 * However, we do have to enforce the order so that all writes through
	 * the GTT land before any writes to the device, such as updates to
	 * the GATT itself.
	 *
	 * We also have to wait a bit for the writes to land from the GTT.
	 * An uncached read (i.e. mmio) seems to be ideal for the round-trip
	 * timing. This issue has only been observed when switching quickly
	 * between GTT writes and CPU reads from inside the kernel on recent hw,
	 * and it appears to only affect discrete GTT blocks (i.e. on LLC
	 * system agents we cannot reproduce this behaviour).
	 */
	wmb();

	switch (obj->base.write_domain) {
	case I915_GEM_DOMAIN_GTT:
		if (!HAS_LLC(dev_priv)) {
			intel_runtime_pm_get(dev_priv);
			spin_lock_irq(&dev_priv->uncore.lock);
			POSTING_READ_FW(RING_HEAD(dev_priv->engine[RCS]->mmio_base));
			spin_unlock_irq(&dev_priv->uncore.lock);
			intel_runtime_pm_put(dev_priv);
		}

		intel_fb_obj_flush(obj,
				   fb_write_origin(obj, I915_GEM_DOMAIN_GTT));
		break;

	case I915_GEM_DOMAIN_CPU:
		i915_gem_clflush_object(obj, I915_CLFLUSH_SYNC);
		break;

	case I915_GEM_DOMAIN_RENDER:
		if (gpu_write_needs_clflush(obj))
			obj->cache_dirty = true;
		break;
	}

	obj->base.write_domain = 0;
}

static inline int
__copy_to_user_swizzled(char __user *cpu_vaddr,
			const char *gpu_vaddr, int gpu_offset,
			int length)
{
	int ret, cpu_offset = 0;

	while (length > 0) {
		int cacheline_end = ALIGN(gpu_offset + 1, 64);
		int this_length = min(cacheline_end - gpu_offset, length);
		int swizzled_gpu_offset = gpu_offset ^ 64;

		ret = __copy_to_user(cpu_vaddr + cpu_offset,
				     gpu_vaddr + swizzled_gpu_offset,
				     this_length);
		if (ret)
			return ret + length;

		cpu_offset += this_length;
		gpu_offset += this_length;
		length -= this_length;
	}

	return 0;
}

static inline int
__copy_from_user_swizzled(char *gpu_vaddr, int gpu_offset,
			  const char __user *cpu_vaddr,
			  int length)
{
	int ret, cpu_offset = 0;

	while (length > 0) {
		int cacheline_end = ALIGN(gpu_offset + 1, 64);
		int this_length = min(cacheline_end - gpu_offset, length);
		int swizzled_gpu_offset = gpu_offset ^ 64;

		ret = __copy_from_user(gpu_vaddr + swizzled_gpu_offset,
				       cpu_vaddr + cpu_offset,
				       this_length);
		if (ret)
			return ret + length;

		cpu_offset += this_length;
		gpu_offset += this_length;
		length -= this_length;
	}

	return 0;
}

/*
 * Pins the specified object's pages and synchronizes the object with
 * GPU accesses. Sets needs_clflush to non-zero if the caller should
 * flush the object from the CPU cache.
 */
int i915_gem_obj_prepare_shmem_read(struct drm_i915_gem_object *obj,
				    unsigned int *needs_clflush)
{
	int ret;

	lockdep_assert_held(&obj->base.dev->struct_mutex);

	*needs_clflush = 0;
	if (!i915_gem_object_has_struct_page(obj))
		return -ENODEV;

	ret = i915_gem_object_wait(obj,
				   I915_WAIT_INTERRUPTIBLE |
				   I915_WAIT_LOCKED,
				   MAX_SCHEDULE_TIMEOUT,
				   NULL);
	if (ret)
		return ret;

	ret = i915_gem_object_pin_pages(obj);
	if (ret)
		return ret;

	if (obj->cache_coherent & I915_BO_CACHE_COHERENT_FOR_READ ||
	    !static_cpu_has(X86_FEATURE_CLFLUSH)) {
		ret = i915_gem_object_set_to_cpu_domain(obj, false);
		if (ret)
			goto err_unpin;
		else
			goto out;
	}

	flush_write_domain(obj, ~I915_GEM_DOMAIN_CPU);

	/* If we're not in the cpu read domain, set ourself into the gtt
	 * read domain and manually flush cachelines (if required). This
	 * optimizes for the case when the gpu will dirty the data
	 * anyway again before the next pread happens.
	 */
	if (!obj->cache_dirty &&
	    !(obj->base.read_domains & I915_GEM_DOMAIN_CPU))
		*needs_clflush = CLFLUSH_BEFORE;

out:
	/* return with the pages pinned */
	return 0;

err_unpin:
	i915_gem_object_unpin_pages(obj);
	return ret;
}

int i915_gem_obj_prepare_shmem_write(struct drm_i915_gem_object *obj,
				     unsigned int *needs_clflush)
{
	int ret;

	lockdep_assert_held(&obj->base.dev->struct_mutex);

	*needs_clflush = 0;
	if (!i915_gem_object_has_struct_page(obj))
		return -ENODEV;

	ret = i915_gem_object_wait(obj,
				   I915_WAIT_INTERRUPTIBLE |
				   I915_WAIT_LOCKED |
				   I915_WAIT_ALL,
				   MAX_SCHEDULE_TIMEOUT,
				   NULL);
	if (ret)
		return ret;

	ret = i915_gem_object_pin_pages(obj);
	if (ret)
		return ret;

	if (obj->cache_coherent & I915_BO_CACHE_COHERENT_FOR_WRITE ||
	    !static_cpu_has(X86_FEATURE_CLFLUSH)) {
		ret = i915_gem_object_set_to_cpu_domain(obj, true);
		if (ret)
			goto err_unpin;
		else
			goto out;
	}

	flush_write_domain(obj, ~I915_GEM_DOMAIN_CPU);

	/* If we're not in the cpu write domain, set ourself into the
	 * gtt write domain and manually flush cachelines (as required).
	 * This optimizes for the case when the gpu will use the data
	 * right away and we therefore have to clflush anyway.
	 */
	if (!obj->cache_dirty) {
		*needs_clflush |= CLFLUSH_AFTER;

		/*
		 * Same trick applies to invalidate partially written
		 * cachelines read before writing.
		 */
		if (!(obj->base.read_domains & I915_GEM_DOMAIN_CPU))
			*needs_clflush |= CLFLUSH_BEFORE;
	}

out:
	intel_fb_obj_invalidate(obj, ORIGIN_CPU);
	obj->mm.dirty = true;
	/* return with the pages pinned */
	return 0;

err_unpin:
	i915_gem_object_unpin_pages(obj);
	return ret;
}

static void
shmem_clflush_swizzled_range(char *addr, unsigned long length,
			     bool swizzled)
{
	if (unlikely(swizzled)) {
		unsigned long start = (unsigned long) addr;
		unsigned long end = (unsigned long) addr + length;

		/* For swizzling simply ensure that we always flush both
		 * channels. Lame, but simple and it works. Swizzled
		 * pwrite/pread is far from a hotpath - current userspace
		 * doesn't use it at all. */
		start = round_down(start, 128);
		end = round_up(end, 128);

		drm_clflush_virt_range((void *)start, end - start);
	} else {
		drm_clflush_virt_range(addr, length);
	}

}

/* Only difference to the fast-path function is that this can handle bit17
 * and uses non-atomic copy and kmap functions. */
static int
shmem_pread_slow(struct page *page, int offset, int length,
		 char __user *user_data,
		 bool page_do_bit17_swizzling, bool needs_clflush)
{
	char *vaddr;
	int ret;

	vaddr = kmap(page);
	if (needs_clflush)
		shmem_clflush_swizzled_range(vaddr + offset, length,
					     page_do_bit17_swizzling);

	if (page_do_bit17_swizzling)
		ret = __copy_to_user_swizzled(user_data, vaddr, offset, length);
	else
		ret = __copy_to_user(user_data, vaddr + offset, length);
	kunmap(page);

	return ret ? - EFAULT : 0;
}

static int
shmem_pread(struct page *page, int offset, int length, char __user *user_data,
	    bool page_do_bit17_swizzling, bool needs_clflush)
{
	int ret;

	ret = -ENODEV;
	if (!page_do_bit17_swizzling) {
		char *vaddr = kmap_atomic(page);

		if (needs_clflush)
			drm_clflush_virt_range(vaddr + offset, length);
		ret = __copy_to_user_inatomic(user_data, vaddr + offset, length);
		kunmap_atomic(vaddr);
	}
	if (ret == 0)
		return 0;

	return shmem_pread_slow(page, offset, length, user_data,
				page_do_bit17_swizzling, needs_clflush);
}

static int
i915_gem_shmem_pread(struct drm_i915_gem_object *obj,
		     struct drm_i915_gem_pread *args)
{
	char __user *user_data;
	u64 remain;
	unsigned int obj_do_bit17_swizzling;
	unsigned int needs_clflush;
	unsigned int idx, offset;
	int ret;

	obj_do_bit17_swizzling = 0;
	if (i915_gem_object_needs_bit17_swizzle(obj))
		obj_do_bit17_swizzling = BIT(17);

	ret = mutex_lock_interruptible(&obj->base.dev->struct_mutex);
	if (ret)
		return ret;

	ret = i915_gem_obj_prepare_shmem_read(obj, &needs_clflush);
	mutex_unlock(&obj->base.dev->struct_mutex);
	if (ret)
		return ret;

	remain = args->size;
	user_data = u64_to_user_ptr(args->data_ptr);
	offset = offset_in_page(args->offset);
	for (idx = args->offset >> PAGE_SHIFT; remain; idx++) {
		struct page *page = i915_gem_object_get_page(obj, idx);
		int length;

		length = remain;
		if (offset + length > PAGE_SIZE)
			length = PAGE_SIZE - offset;

		ret = shmem_pread(page, offset, length, user_data,
				  page_to_phys(page) & obj_do_bit17_swizzling,
				  needs_clflush);
		if (ret)
			break;

		remain -= length;
		user_data += length;
		offset = 0;
	}

	i915_gem_obj_finish_shmem_access(obj);
	return ret;
}

static inline bool
gtt_user_read(struct io_mapping *mapping,
	      loff_t base, int offset,
	      char __user *user_data, int length)
{
	void __iomem *vaddr;
	unsigned long unwritten;

	/* We can use the cpu mem copy function because this is X86. */
	vaddr = io_mapping_map_atomic_wc(mapping, base);
	unwritten = __copy_to_user_inatomic(user_data,
					    (void __force *)vaddr + offset,
					    length);
	io_mapping_unmap_atomic(vaddr);
	if (unwritten) {
		vaddr = io_mapping_map_wc(mapping, base, PAGE_SIZE);
		unwritten = copy_to_user(user_data,
					 (void __force *)vaddr + offset,
					 length);
		io_mapping_unmap(vaddr);
	}
	return unwritten;
}

static int
i915_gem_gtt_pread(struct drm_i915_gem_object *obj,
		   const struct drm_i915_gem_pread *args)
{
	struct drm_i915_private *i915 = to_i915(obj->base.dev);
	struct i915_ggtt *ggtt = &i915->ggtt;
	struct drm_mm_node node;
	struct i915_vma *vma;
	void __user *user_data;
	u64 remain, offset;
	int ret;

	ret = mutex_lock_interruptible(&i915->drm.struct_mutex);
	if (ret)
		return ret;

	intel_runtime_pm_get(i915);
	vma = i915_gem_object_ggtt_pin(obj, NULL, 0, 0,
				       PIN_MAPPABLE |
				       PIN_NONFAULT |
				       PIN_NONBLOCK);
	if (!IS_ERR(vma)) {
		node.start = i915_ggtt_offset(vma);
		node.allocated = false;
		ret = i915_vma_put_fence(vma);
		if (ret) {
			i915_vma_unpin(vma);
			vma = ERR_PTR(ret);
		}
	}
	if (IS_ERR(vma)) {
		ret = insert_mappable_node(ggtt, &node, PAGE_SIZE);
		if (ret)
			goto out_unlock;
		GEM_BUG_ON(!node.allocated);
	}

	ret = i915_gem_object_set_to_gtt_domain(obj, false);
	if (ret)
		goto out_unpin;

	mutex_unlock(&i915->drm.struct_mutex);

	user_data = u64_to_user_ptr(args->data_ptr);
	remain = args->size;
	offset = args->offset;

	while (remain > 0) {
		/* Operation in this page
		 *
		 * page_base = page offset within aperture
		 * page_offset = offset within page
		 * page_length = bytes to copy for this page
		 */
		u32 page_base = node.start;
		unsigned page_offset = offset_in_page(offset);
		unsigned page_length = PAGE_SIZE - page_offset;
		page_length = remain < page_length ? remain : page_length;
		if (node.allocated) {
			wmb();
			ggtt->base.insert_page(&ggtt->base,
					       i915_gem_object_get_dma_address(obj, offset >> PAGE_SHIFT),
					       node.start, I915_CACHE_NONE, 0);
			wmb();
		} else {
			page_base += offset & PAGE_MASK;
		}

		if (gtt_user_read(&ggtt->mappable, page_base, page_offset,
				  user_data, page_length)) {
			ret = -EFAULT;
			break;
		}

		remain -= page_length;
		user_data += page_length;
		offset += page_length;
	}

	mutex_lock(&i915->drm.struct_mutex);
out_unpin:
	if (node.allocated) {
		wmb();
		ggtt->base.clear_range(&ggtt->base,
				       node.start, node.size);
		remove_mappable_node(&node);
	} else {
		i915_vma_unpin(vma);
	}
out_unlock:
	intel_runtime_pm_put(i915);
	mutex_unlock(&i915->drm.struct_mutex);

	return ret;
}

/**
 * Reads data from the object referenced by handle.
 * @dev: drm device pointer
 * @data: ioctl data blob
 * @file: drm file pointer
 *
 * On error, the contents of *data are undefined.
 */
int
i915_gem_pread_ioctl(struct drm_device *dev, void *data,
		     struct drm_file *file)
{
	struct drm_i915_gem_pread *args = data;
	struct drm_i915_gem_object *obj;
	int ret;

	if (args->size == 0)
		return 0;

	if (!access_ok(VERIFY_WRITE,
		       u64_to_user_ptr(args->data_ptr),
		       args->size))
		return -EFAULT;

	obj = i915_gem_object_lookup(file, args->handle);
	if (!obj)
		return -ENOENT;

	/* Bounds check source.  */
	if (range_overflows_t(u64, args->offset, args->size, obj->base.size)) {
		ret = -EINVAL;
		goto out;
	}

	trace_i915_gem_object_pread(obj, args->offset, args->size);

	ret = i915_gem_object_wait(obj,
				   I915_WAIT_INTERRUPTIBLE,
				   MAX_SCHEDULE_TIMEOUT,
				   to_rps_client(file));
	if (ret)
		goto out;

	ret = i915_gem_object_pin_pages(obj);
	if (ret)
		goto out;

	ret = i915_gem_shmem_pread(obj, args);
	if (ret == -EFAULT || ret == -ENODEV)
		ret = i915_gem_gtt_pread(obj, args);

	i915_gem_object_unpin_pages(obj);
out:
	i915_gem_object_put(obj);
	return ret;
}

/* This is the fast write path which cannot handle
 * page faults in the source data
 */

static inline bool
ggtt_write(struct io_mapping *mapping,
	   loff_t base, int offset,
	   char __user *user_data, int length)
{
	void __iomem *vaddr;
	unsigned long unwritten;

	/* We can use the cpu mem copy function because this is X86. */
	vaddr = io_mapping_map_atomic_wc(mapping, base);
	unwritten = __copy_from_user_inatomic_nocache((void __force *)vaddr + offset,
						      user_data, length);
	io_mapping_unmap_atomic(vaddr);
	if (unwritten) {
		vaddr = io_mapping_map_wc(mapping, base, PAGE_SIZE);
		unwritten = copy_from_user((void __force *)vaddr + offset,
					   user_data, length);
		io_mapping_unmap(vaddr);
	}

	return unwritten;
}

/**
 * This is the fast pwrite path, where we copy the data directly from the
 * user into the GTT, uncached.
 * @obj: i915 GEM object
 * @args: pwrite arguments structure
 */
static int
i915_gem_gtt_pwrite_fast(struct drm_i915_gem_object *obj,
			 const struct drm_i915_gem_pwrite *args)
{
	struct drm_i915_private *i915 = to_i915(obj->base.dev);
	struct i915_ggtt *ggtt = &i915->ggtt;
	struct drm_mm_node node;
	struct i915_vma *vma;
	u64 remain, offset;
	void __user *user_data;
	int ret;

	ret = mutex_lock_interruptible(&i915->drm.struct_mutex);
	if (ret)
		return ret;

	if (i915_gem_object_has_struct_page(obj)) {
		/*
		 * Avoid waking the device up if we can fallback, as
		 * waking/resuming is very slow (worst-case 10-100 ms
		 * depending on PCI sleeps and our own resume time).
		 * This easily dwarfs any performance advantage from
		 * using the cache bypass of indirect GGTT access.
		 */
		if (!intel_runtime_pm_get_if_in_use(i915)) {
			ret = -EFAULT;
			goto out_unlock;
		}
	} else {
		/* No backing pages, no fallback, we must force GGTT access */
		intel_runtime_pm_get(i915);
	}

	vma = i915_gem_object_ggtt_pin(obj, NULL, 0, 0,
				       PIN_MAPPABLE |
				       PIN_NONFAULT |
				       PIN_NONBLOCK);
	if (!IS_ERR(vma)) {
		node.start = i915_ggtt_offset(vma);
		node.allocated = false;
		ret = i915_vma_put_fence(vma);
		if (ret) {
			i915_vma_unpin(vma);
			vma = ERR_PTR(ret);
		}
	}
	if (IS_ERR(vma)) {
		ret = insert_mappable_node(ggtt, &node, PAGE_SIZE);
		if (ret)
			goto out_rpm;
		GEM_BUG_ON(!node.allocated);
	}

	ret = i915_gem_object_set_to_gtt_domain(obj, true);
	if (ret)
		goto out_unpin;

	mutex_unlock(&i915->drm.struct_mutex);

	intel_fb_obj_invalidate(obj, ORIGIN_CPU);

	user_data = u64_to_user_ptr(args->data_ptr);
	offset = args->offset;
	remain = args->size;
	while (remain) {
		/* Operation in this page
		 *
		 * page_base = page offset within aperture
		 * page_offset = offset within page
		 * page_length = bytes to copy for this page
		 */
		u32 page_base = node.start;
		unsigned int page_offset = offset_in_page(offset);
		unsigned int page_length = PAGE_SIZE - page_offset;
		page_length = remain < page_length ? remain : page_length;
		if (node.allocated) {
			wmb(); /* flush the write before we modify the GGTT */
			ggtt->base.insert_page(&ggtt->base,
					       i915_gem_object_get_dma_address(obj, offset >> PAGE_SHIFT),
					       node.start, I915_CACHE_NONE, 0);
			wmb(); /* flush modifications to the GGTT (insert_page) */
		} else {
			page_base += offset & PAGE_MASK;
		}
		/* If we get a fault while copying data, then (presumably) our
		 * source page isn't available.  Return the error and we'll
		 * retry in the slow path.
		 * If the object is non-shmem backed, we retry again with the
		 * path that handles page fault.
		 */
		if (ggtt_write(&ggtt->mappable, page_base, page_offset,
			       user_data, page_length)) {
			ret = -EFAULT;
			break;
		}

		remain -= page_length;
		user_data += page_length;
		offset += page_length;
	}
	intel_fb_obj_flush(obj, ORIGIN_CPU);

	mutex_lock(&i915->drm.struct_mutex);
out_unpin:
	if (node.allocated) {
		wmb();
		ggtt->base.clear_range(&ggtt->base,
				       node.start, node.size);
		remove_mappable_node(&node);
	} else {
		i915_vma_unpin(vma);
	}
out_rpm:
	intel_runtime_pm_put(i915);
out_unlock:
	mutex_unlock(&i915->drm.struct_mutex);
	return ret;
}

static int
shmem_pwrite_slow(struct page *page, int offset, int length,
		  char __user *user_data,
		  bool page_do_bit17_swizzling,
		  bool needs_clflush_before,
		  bool needs_clflush_after)
{
	char *vaddr;
	int ret;

	vaddr = kmap(page);
	if (unlikely(needs_clflush_before || page_do_bit17_swizzling))
		shmem_clflush_swizzled_range(vaddr + offset, length,
					     page_do_bit17_swizzling);
	if (page_do_bit17_swizzling)
		ret = __copy_from_user_swizzled(vaddr, offset, user_data,
						length);
	else
		ret = __copy_from_user(vaddr + offset, user_data, length);
	if (needs_clflush_after)
		shmem_clflush_swizzled_range(vaddr + offset, length,
					     page_do_bit17_swizzling);
	kunmap(page);

	return ret ? -EFAULT : 0;
}

/* Per-page copy function for the shmem pwrite fastpath.
 * Flushes invalid cachelines before writing to the target if
 * needs_clflush_before is set and flushes out any written cachelines after
 * writing if needs_clflush is set.
 */
static int
shmem_pwrite(struct page *page, int offset, int len, char __user *user_data,
	     bool page_do_bit17_swizzling,
	     bool needs_clflush_before,
	     bool needs_clflush_after)
{
	int ret;

	ret = -ENODEV;
	if (!page_do_bit17_swizzling) {
		char *vaddr = kmap_atomic(page);

		if (needs_clflush_before)
			drm_clflush_virt_range(vaddr + offset, len);
		ret = __copy_from_user_inatomic(vaddr + offset, user_data, len);
		if (needs_clflush_after)
			drm_clflush_virt_range(vaddr + offset, len);

		kunmap_atomic(vaddr);
	}
	if (ret == 0)
		return ret;

	return shmem_pwrite_slow(page, offset, len, user_data,
				 page_do_bit17_swizzling,
				 needs_clflush_before,
				 needs_clflush_after);
}

static int
i915_gem_shmem_pwrite(struct drm_i915_gem_object *obj,
		      const struct drm_i915_gem_pwrite *args)
{
	struct drm_i915_private *i915 = to_i915(obj->base.dev);
	void __user *user_data;
	u64 remain;
	unsigned int obj_do_bit17_swizzling;
	unsigned int partial_cacheline_write;
	unsigned int needs_clflush;
	unsigned int offset, idx;
	int ret;

	ret = mutex_lock_interruptible(&i915->drm.struct_mutex);
	if (ret)
		return ret;

	ret = i915_gem_obj_prepare_shmem_write(obj, &needs_clflush);
	mutex_unlock(&i915->drm.struct_mutex);
	if (ret)
		return ret;

	obj_do_bit17_swizzling = 0;
	if (i915_gem_object_needs_bit17_swizzle(obj))
		obj_do_bit17_swizzling = BIT(17);

	/* If we don't overwrite a cacheline completely we need to be
	 * careful to have up-to-date data by first clflushing. Don't
	 * overcomplicate things and flush the entire patch.
	 */
	partial_cacheline_write = 0;
	if (needs_clflush & CLFLUSH_BEFORE)
		partial_cacheline_write = boot_cpu_data.x86_clflush_size - 1;

	user_data = u64_to_user_ptr(args->data_ptr);
	remain = args->size;
	offset = offset_in_page(args->offset);
	for (idx = args->offset >> PAGE_SHIFT; remain; idx++) {
		struct page *page = i915_gem_object_get_page(obj, idx);
		int length;

		length = remain;
		if (offset + length > PAGE_SIZE)
			length = PAGE_SIZE - offset;

		ret = shmem_pwrite(page, offset, length, user_data,
				   page_to_phys(page) & obj_do_bit17_swizzling,
				   (offset | length) & partial_cacheline_write,
				   needs_clflush & CLFLUSH_AFTER);
		if (ret)
			break;

		remain -= length;
		user_data += length;
		offset = 0;
	}

	intel_fb_obj_flush(obj, ORIGIN_CPU);
	i915_gem_obj_finish_shmem_access(obj);
	return ret;
}

/**
 * Writes data to the object referenced by handle.
 * @dev: drm device
 * @data: ioctl data blob
 * @file: drm file
 *
 * On error, the contents of the buffer that were to be modified are undefined.
 */
int
i915_gem_pwrite_ioctl(struct drm_device *dev, void *data,
		      struct drm_file *file)
{
	struct drm_i915_gem_pwrite *args = data;
	struct drm_i915_gem_object *obj;
	int ret;

	if (args->size == 0)
		return 0;

	if (!access_ok(VERIFY_READ,
		       u64_to_user_ptr(args->data_ptr),
		       args->size))
		return -EFAULT;

	obj = i915_gem_object_lookup(file, args->handle);
	if (!obj)
		return -ENOENT;

	/* Bounds check destination. */
	if (range_overflows_t(u64, args->offset, args->size, obj->base.size)) {
		ret = -EINVAL;
		goto err;
	}

	trace_i915_gem_object_pwrite(obj, args->offset, args->size);

	ret = -ENODEV;
	if (obj->ops->pwrite)
		ret = obj->ops->pwrite(obj, args);
	if (ret != -ENODEV)
		goto err;

	ret = i915_gem_object_wait(obj,
				   I915_WAIT_INTERRUPTIBLE |
				   I915_WAIT_ALL,
				   MAX_SCHEDULE_TIMEOUT,
				   to_rps_client(file));
	if (ret)
		goto err;

	ret = i915_gem_object_pin_pages(obj);
	if (ret)
		goto err;

	ret = -EFAULT;
	/* We can only do the GTT pwrite on untiled buffers, as otherwise
	 * it would end up going through the fenced access, and we'll get
	 * different detiling behavior between reading and writing.
	 * pread/pwrite currently are reading and writing from the CPU
	 * perspective, requiring manual detiling by the client.
	 */
	if (!i915_gem_object_has_struct_page(obj) ||
	    cpu_write_needs_clflush(obj))
		/* Note that the gtt paths might fail with non-page-backed user
		 * pointers (e.g. gtt mappings when moving data between
		 * textures). Fallback to the shmem path in that case.
		 */
		ret = i915_gem_gtt_pwrite_fast(obj, args);

	if (ret == -EFAULT || ret == -ENOSPC) {
		if (obj->phys_handle)
			ret = i915_gem_phys_pwrite(obj, args, file);
		else
			ret = i915_gem_shmem_pwrite(obj, args);
	}

	i915_gem_object_unpin_pages(obj);
err:
	i915_gem_object_put(obj);
	return ret;
}

static void i915_gem_object_bump_inactive_ggtt(struct drm_i915_gem_object *obj)
{
	struct drm_i915_private *i915;
	struct list_head *list;
	struct i915_vma *vma;

	GEM_BUG_ON(!i915_gem_object_has_pinned_pages(obj));

	list_for_each_entry(vma, &obj->vma_list, obj_link) {
		if (!i915_vma_is_ggtt(vma))
			break;

		if (i915_vma_is_active(vma))
			continue;

		if (!drm_mm_node_allocated(&vma->node))
			continue;

		list_move_tail(&vma->vm_link, &vma->vm->inactive_list);
	}

	i915 = to_i915(obj->base.dev);
	spin_lock(&i915->mm.obj_lock);
	list = obj->bind_count ? &i915->mm.bound_list : &i915->mm.unbound_list;
	list_move_tail(&obj->mm.link, list);
	spin_unlock(&i915->mm.obj_lock);
}

/**
 * Called when user space prepares to use an object with the CPU, either
 * through the mmap ioctl's mapping or a GTT mapping.
 * @dev: drm device
 * @data: ioctl data blob
 * @file: drm file
 */
int
i915_gem_set_domain_ioctl(struct drm_device *dev, void *data,
			  struct drm_file *file)
{
	struct drm_i915_gem_set_domain *args = data;
	struct drm_i915_gem_object *obj;
	uint32_t read_domains = args->read_domains;
	uint32_t write_domain = args->write_domain;
	int err;

	/* Only handle setting domains to types used by the CPU. */
	if ((write_domain | read_domains) & I915_GEM_GPU_DOMAINS)
		return -EINVAL;

	/* Having something in the write domain implies it's in the read
	 * domain, and only that read domain.  Enforce that in the request.
	 */
	if (write_domain != 0 && read_domains != write_domain)
		return -EINVAL;

	obj = i915_gem_object_lookup(file, args->handle);
	if (!obj)
		return -ENOENT;

	/* Try to flush the object off the GPU without holding the lock.
	 * We will repeat the flush holding the lock in the normal manner
	 * to catch cases where we are gazumped.
	 */
	err = i915_gem_object_wait(obj,
				   I915_WAIT_INTERRUPTIBLE |
				   (write_domain ? I915_WAIT_ALL : 0),
				   MAX_SCHEDULE_TIMEOUT,
				   to_rps_client(file));
	if (err)
		goto out;

	/* Flush and acquire obj->pages so that we are coherent through
	 * direct access in memory with previous cached writes through
	 * shmemfs and that our cache domain tracking remains valid.
	 * For example, if the obj->filp was moved to swap without us
	 * being notified and releasing the pages, we would mistakenly
	 * continue to assume that the obj remained out of the CPU cached
	 * domain.
	 */
	err = i915_gem_object_pin_pages(obj);
	if (err)
		goto out;

	err = i915_mutex_lock_interruptible(dev);
	if (err)
		goto out_unpin;

	if (read_domains & I915_GEM_DOMAIN_WC)
		err = i915_gem_object_set_to_wc_domain(obj, write_domain);
	else if (read_domains & I915_GEM_DOMAIN_GTT)
		err = i915_gem_object_set_to_gtt_domain(obj, write_domain);
	else
		err = i915_gem_object_set_to_cpu_domain(obj, write_domain);

	/* And bump the LRU for this access */
	i915_gem_object_bump_inactive_ggtt(obj);

	mutex_unlock(&dev->struct_mutex);

	if (write_domain != 0)
		intel_fb_obj_invalidate(obj,
					fb_write_origin(obj, write_domain));

out_unpin:
	i915_gem_object_unpin_pages(obj);
out:
	i915_gem_object_put(obj);
	return err;
}

/**
 * Called when user space has done writes to this buffer
 * @dev: drm device
 * @data: ioctl data blob
 * @file: drm file
 */
int
i915_gem_sw_finish_ioctl(struct drm_device *dev, void *data,
			 struct drm_file *file)
{
	struct drm_i915_gem_sw_finish *args = data;
	struct drm_i915_gem_object *obj;

	obj = i915_gem_object_lookup(file, args->handle);
	if (!obj)
		return -ENOENT;

	/* Pinned buffers may be scanout, so flush the cache */
	i915_gem_object_flush_if_display(obj);
	i915_gem_object_put(obj);

	return 0;
}

/**
 * i915_gem_mmap_ioctl - Maps the contents of an object, returning the address
 *			 it is mapped to.
 * @dev: drm device
 * @data: ioctl data blob
 * @file: drm file
 *
 * While the mapping holds a reference on the contents of the object, it doesn't
 * imply a ref on the object itself.
 *
 * IMPORTANT:
 *
 * DRM driver writers who look a this function as an example for how to do GEM
 * mmap support, please don't implement mmap support like here. The modern way
 * to implement DRM mmap support is with an mmap offset ioctl (like
 * i915_gem_mmap_gtt) and then using the mmap syscall on the DRM fd directly.
 * That way debug tooling like valgrind will understand what's going on, hiding
 * the mmap call in a driver private ioctl will break that. The i915 driver only
 * does cpu mmaps this way because we didn't know better.
 */
int
i915_gem_mmap_ioctl(struct drm_device *dev, void *data,
		    struct drm_file *file)
{
	struct drm_i915_gem_mmap *args = data;
	struct drm_i915_gem_object *obj;
	unsigned long addr;

	if (args->flags & ~(I915_MMAP_WC))
		return -EINVAL;

	if (args->flags & I915_MMAP_WC && !boot_cpu_has(X86_FEATURE_PAT))
		return -ENODEV;

	obj = i915_gem_object_lookup(file, args->handle);
	if (!obj)
		return -ENOENT;

	/* prime objects have no backing filp to GEM mmap
	 * pages from.
	 */
	if (!obj->base.filp) {
		i915_gem_object_put(obj);
		return -EINVAL;
	}

	addr = vm_mmap(obj->base.filp, 0, args->size,
		       PROT_READ | PROT_WRITE, MAP_SHARED,
		       args->offset);
	if (args->flags & I915_MMAP_WC) {
		struct mm_struct *mm = current->mm;
		struct vm_area_struct *vma;

		if (down_write_killable(&mm->mmap_sem)) {
			i915_gem_object_put(obj);
			return -EINTR;
		}
		vma = find_vma(mm, addr);
		if (vma)
			vma->vm_page_prot =
				pgprot_writecombine(vm_get_page_prot(vma->vm_flags));
		else
			addr = -ENOMEM;
		up_write(&mm->mmap_sem);

		/* This may race, but that's ok, it only gets set */
		WRITE_ONCE(obj->frontbuffer_ggtt_origin, ORIGIN_CPU);
	}
	i915_gem_object_put(obj);
	if (IS_ERR((void *)addr))
		return addr;

	args->addr_ptr = (uint64_t) addr;

	return 0;
}

static unsigned int tile_row_pages(struct drm_i915_gem_object *obj)
{
	return i915_gem_object_get_tile_row_size(obj) >> PAGE_SHIFT;
}

/**
 * i915_gem_mmap_gtt_version - report the current feature set for GTT mmaps
 *
 * A history of the GTT mmap interface:
 *
 * 0 - Everything had to fit into the GTT. Both parties of a memcpy had to
 *     aligned and suitable for fencing, and still fit into the available
 *     mappable space left by the pinned display objects. A classic problem
 *     we called the page-fault-of-doom where we would ping-pong between
 *     two objects that could not fit inside the GTT and so the memcpy
 *     would page one object in at the expense of the other between every
 *     single byte.
 *
 * 1 - Objects can be any size, and have any compatible fencing (X Y, or none
 *     as set via i915_gem_set_tiling() [DRM_I915_GEM_SET_TILING]). If the
 *     object is too large for the available space (or simply too large
 *     for the mappable aperture!), a view is created instead and faulted
 *     into userspace. (This view is aligned and sized appropriately for
 *     fenced access.)
 *
 * 2 - Recognise WC as a separate cache domain so that we can flush the
 *     delayed writes via GTT before performing direct access via WC.
 *
 * Restrictions:
 *
 *  * snoopable objects cannot be accessed via the GTT. It can cause machine
 *    hangs on some architectures, corruption on others. An attempt to service
 *    a GTT page fault from a snoopable object will generate a SIGBUS.
 *
 *  * the object must be able to fit into RAM (physical memory, though no
 *    limited to the mappable aperture).
 *
 *
 * Caveats:
 *
 *  * a new GTT page fault will synchronize rendering from the GPU and flush
 *    all data to system memory. Subsequent access will not be synchronized.
 *
 *  * all mappings are revoked on runtime device suspend.
 *
 *  * there are only 8, 16 or 32 fence registers to share between all users
 *    (older machines require fence register for display and blitter access
 *    as well). Contention of the fence registers will cause the previous users
 *    to be unmapped and any new access will generate new page faults.
 *
 *  * running out of memory while servicing a fault may generate a SIGBUS,
 *    rather than the expected SIGSEGV.
 */
int i915_gem_mmap_gtt_version(void)
{
	return 2;
}

static inline struct i915_ggtt_view
compute_partial_view(struct drm_i915_gem_object *obj,
		     pgoff_t page_offset,
		     unsigned int chunk)
{
	struct i915_ggtt_view view;

	if (i915_gem_object_is_tiled(obj))
		chunk = roundup(chunk, tile_row_pages(obj));

	view.type = I915_GGTT_VIEW_PARTIAL;
	view.partial.offset = rounddown(page_offset, chunk);
	view.partial.size =
		min_t(unsigned int, chunk,
		      (obj->base.size >> PAGE_SHIFT) - view.partial.offset);

	/* If the partial covers the entire object, just create a normal VMA. */
	if (chunk >= obj->base.size >> PAGE_SHIFT)
		view.type = I915_GGTT_VIEW_NORMAL;

	return view;
}

/**
 * i915_gem_fault - fault a page into the GTT
 * @vmf: fault info
 *
 * The fault handler is set up by drm_gem_mmap() when a object is GTT mapped
 * from userspace.  The fault handler takes care of binding the object to
 * the GTT (if needed), allocating and programming a fence register (again,
 * only if needed based on whether the old reg is still valid or the object
 * is tiled) and inserting a new PTE into the faulting process.
 *
 * Note that the faulting process may involve evicting existing objects
 * from the GTT and/or fence registers to make room.  So performance may
 * suffer if the GTT working set is large or there are few fence registers
 * left.
 *
 * The current feature set supported by i915_gem_fault() and thus GTT mmaps
 * is exposed via I915_PARAM_MMAP_GTT_VERSION (see i915_gem_mmap_gtt_version).
 */
int i915_gem_fault(struct vm_fault *vmf)
{
#define MIN_CHUNK_PAGES ((1 << 20) >> PAGE_SHIFT) /* 1 MiB */
	struct vm_area_struct *area = vmf->vma;
	struct drm_i915_gem_object *obj = to_intel_bo(area->vm_private_data);
	struct drm_device *dev = obj->base.dev;
	struct drm_i915_private *dev_priv = to_i915(dev);
	struct i915_ggtt *ggtt = &dev_priv->ggtt;
	bool write = !!(vmf->flags & FAULT_FLAG_WRITE);
	struct i915_vma *vma;
	pgoff_t page_offset;
	unsigned int flags;
	int ret;

	/* We don't use vmf->pgoff since that has the fake offset */
	page_offset = (vmf->address - area->vm_start) >> PAGE_SHIFT;

	trace_i915_gem_object_fault(obj, page_offset, true, write);

	/* Try to flush the object off the GPU first without holding the lock.
	 * Upon acquiring the lock, we will perform our sanity checks and then
	 * repeat the flush holding the lock in the normal manner to catch cases
	 * where we are gazumped.
	 */
	ret = i915_gem_object_wait(obj,
				   I915_WAIT_INTERRUPTIBLE,
				   MAX_SCHEDULE_TIMEOUT,
				   NULL);
	if (ret)
		goto err;

	ret = i915_gem_object_pin_pages(obj);
	if (ret)
		goto err;

	intel_runtime_pm_get(dev_priv);

	ret = i915_mutex_lock_interruptible(dev);
	if (ret)
		goto err_rpm;

	/* Access to snoopable pages through the GTT is incoherent. */
	if (obj->cache_level != I915_CACHE_NONE && !HAS_LLC(dev_priv)) {
		ret = -EFAULT;
		goto err_unlock;
	}

	/* If the object is smaller than a couple of partial vma, it is
	 * not worth only creating a single partial vma - we may as well
	 * clear enough space for the full object.
	 */
	flags = PIN_MAPPABLE;
	if (obj->base.size > 2 * MIN_CHUNK_PAGES << PAGE_SHIFT)
		flags |= PIN_NONBLOCK | PIN_NONFAULT;

	/* Now pin it into the GTT as needed */
	vma = i915_gem_object_ggtt_pin(obj, NULL, 0, 0, flags);
	if (IS_ERR(vma)) {
		/* Use a partial view if it is bigger than available space */
		struct i915_ggtt_view view =
			compute_partial_view(obj, page_offset, MIN_CHUNK_PAGES);

		/* Userspace is now writing through an untracked VMA, abandon
		 * all hope that the hardware is able to track future writes.
		 */
		obj->frontbuffer_ggtt_origin = ORIGIN_CPU;

		vma = i915_gem_object_ggtt_pin(obj, &view, 0, 0, PIN_MAPPABLE);
	}
	if (IS_ERR(vma)) {
		ret = PTR_ERR(vma);
		goto err_unlock;
	}

	ret = i915_gem_object_set_to_gtt_domain(obj, write);
	if (ret)
		goto err_unpin;

	ret = i915_vma_pin_fence(vma);
	if (ret)
		goto err_unpin;

	/* Finally, remap it using the new GTT offset */
	ret = remap_io_mapping(area,
			       area->vm_start + (vma->ggtt_view.partial.offset << PAGE_SHIFT),
			       (ggtt->mappable_base + vma->node.start) >> PAGE_SHIFT,
			       min_t(u64, vma->size, area->vm_end - area->vm_start),
			       &ggtt->mappable);
	if (ret)
		goto err_fence;
<<<<<<< HEAD

	/* Mark as being mmapped into userspace for later revocation */
	assert_rpm_wakelock_held(dev_priv);
	if (!i915_vma_set_userfault(vma) && !obj->userfault_count++)
		list_add(&obj->userfault_link, &dev_priv->mm.userfault_list);
	GEM_BUG_ON(!obj->userfault_count);

=======

	/* Mark as being mmapped into userspace for later revocation */
	assert_rpm_wakelock_held(dev_priv);
	if (!i915_vma_set_userfault(vma) && !obj->userfault_count++)
		list_add(&obj->userfault_link, &dev_priv->mm.userfault_list);
	GEM_BUG_ON(!obj->userfault_count);

>>>>>>> cdc1cdca
err_fence:
	i915_vma_unpin_fence(vma);
err_unpin:
	__i915_vma_unpin(vma);
err_unlock:
	mutex_unlock(&dev->struct_mutex);
err_rpm:
	intel_runtime_pm_put(dev_priv);
	i915_gem_object_unpin_pages(obj);
err:
	switch (ret) {
	case -EIO:
		/*
		 * We eat errors when the gpu is terminally wedged to avoid
		 * userspace unduly crashing (gl has no provisions for mmaps to
		 * fail). But any other -EIO isn't ours (e.g. swap in failure)
		 * and so needs to be reported.
		 */
		if (!i915_terminally_wedged(&dev_priv->gpu_error)) {
			ret = VM_FAULT_SIGBUS;
			break;
		}
	case -EAGAIN:
		/*
		 * EAGAIN means the gpu is hung and we'll wait for the error
		 * handler to reset everything when re-faulting in
		 * i915_mutex_lock_interruptible.
		 */
	case 0:
	case -ERESTARTSYS:
	case -EINTR:
	case -EBUSY:
		/*
		 * EBUSY is ok: this just means that another thread
		 * already did the job.
		 */
		ret = VM_FAULT_NOPAGE;
		break;
	case -ENOMEM:
		ret = VM_FAULT_OOM;
		break;
	case -ENOSPC:
	case -EFAULT:
		ret = VM_FAULT_SIGBUS;
		break;
	default:
		WARN_ONCE(ret, "unhandled error in i915_gem_fault: %i\n", ret);
		ret = VM_FAULT_SIGBUS;
		break;
	}
	return ret;
}

static void __i915_gem_object_release_mmap(struct drm_i915_gem_object *obj)
{
	struct i915_vma *vma;

	GEM_BUG_ON(!obj->userfault_count);

	obj->userfault_count = 0;
	list_del(&obj->userfault_link);
	drm_vma_node_unmap(&obj->base.vma_node,
			   obj->base.dev->anon_inode->i_mapping);

	list_for_each_entry(vma, &obj->vma_list, obj_link) {
		if (!i915_vma_is_ggtt(vma))
			break;

		i915_vma_unset_userfault(vma);
	}
}

/**
 * i915_gem_release_mmap - remove physical page mappings
 * @obj: obj in question
 *
 * Preserve the reservation of the mmapping with the DRM core code, but
 * relinquish ownership of the pages back to the system.
 *
 * It is vital that we remove the page mapping if we have mapped a tiled
 * object through the GTT and then lose the fence register due to
 * resource pressure. Similarly if the object has been moved out of the
 * aperture, than pages mapped into userspace must be revoked. Removing the
 * mapping will then trigger a page fault on the next user access, allowing
 * fixup by i915_gem_fault().
 */
void
i915_gem_release_mmap(struct drm_i915_gem_object *obj)
{
	struct drm_i915_private *i915 = to_i915(obj->base.dev);

	/* Serialisation between user GTT access and our code depends upon
	 * revoking the CPU's PTE whilst the mutex is held. The next user
	 * pagefault then has to wait until we release the mutex.
	 *
	 * Note that RPM complicates somewhat by adding an additional
	 * requirement that operations to the GGTT be made holding the RPM
	 * wakeref.
	 */
	lockdep_assert_held(&i915->drm.struct_mutex);
	intel_runtime_pm_get(i915);

	if (!obj->userfault_count)
		goto out;

	__i915_gem_object_release_mmap(obj);

	/* Ensure that the CPU's PTE are revoked and there are not outstanding
	 * memory transactions from userspace before we return. The TLB
	 * flushing implied above by changing the PTE above *should* be
	 * sufficient, an extra barrier here just provides us with a bit
	 * of paranoid documentation about our requirement to serialise
	 * memory writes before touching registers / GSM.
	 */
	wmb();

out:
	intel_runtime_pm_put(i915);
}

void i915_gem_runtime_suspend(struct drm_i915_private *dev_priv)
{
	struct drm_i915_gem_object *obj, *on;
	int i;

	/*
	 * Only called during RPM suspend. All users of the userfault_list
	 * must be holding an RPM wakeref to ensure that this can not
	 * run concurrently with themselves (and use the struct_mutex for
	 * protection between themselves).
	 */

	list_for_each_entry_safe(obj, on,
				 &dev_priv->mm.userfault_list, userfault_link)
		__i915_gem_object_release_mmap(obj);

	/* The fence will be lost when the device powers down. If any were
	 * in use by hardware (i.e. they are pinned), we should not be powering
	 * down! All other fences will be reacquired by the user upon waking.
	 */
	for (i = 0; i < dev_priv->num_fence_regs; i++) {
		struct drm_i915_fence_reg *reg = &dev_priv->fence_regs[i];

		/* Ideally we want to assert that the fence register is not
		 * live at this point (i.e. that no piece of code will be
		 * trying to write through fence + GTT, as that both violates
		 * our tracking of activity and associated locking/barriers,
		 * but also is illegal given that the hw is powered down).
		 *
		 * Previously we used reg->pin_count as a "liveness" indicator.
		 * That is not sufficient, and we need a more fine-grained
		 * tool if we want to have a sanity check here.
		 */

		if (!reg->vma)
			continue;

		GEM_BUG_ON(i915_vma_has_userfault(reg->vma));
		reg->dirty = true;
	}
}

static int i915_gem_object_create_mmap_offset(struct drm_i915_gem_object *obj)
{
	struct drm_i915_private *dev_priv = to_i915(obj->base.dev);
	int err;

	err = drm_gem_create_mmap_offset(&obj->base);
	if (likely(!err))
		return 0;

	/* Attempt to reap some mmap space from dead objects */
	do {
		err = i915_gem_wait_for_idle(dev_priv, I915_WAIT_INTERRUPTIBLE);
		if (err)
			break;

		i915_gem_drain_freed_objects(dev_priv);
		err = drm_gem_create_mmap_offset(&obj->base);
		if (!err)
			break;

	} while (flush_delayed_work(&dev_priv->gt.retire_work));

	return err;
}

static void i915_gem_object_free_mmap_offset(struct drm_i915_gem_object *obj)
{
	drm_gem_free_mmap_offset(&obj->base);
}

int
i915_gem_mmap_gtt(struct drm_file *file,
		  struct drm_device *dev,
		  uint32_t handle,
		  uint64_t *offset)
{
	struct drm_i915_gem_object *obj;
	int ret;

	obj = i915_gem_object_lookup(file, handle);
	if (!obj)
		return -ENOENT;

	ret = i915_gem_object_create_mmap_offset(obj);
	if (ret == 0)
		*offset = drm_vma_node_offset_addr(&obj->base.vma_node);

	i915_gem_object_put(obj);
	return ret;
}

/**
 * i915_gem_mmap_gtt_ioctl - prepare an object for GTT mmap'ing
 * @dev: DRM device
 * @data: GTT mapping ioctl data
 * @file: GEM object info
 *
 * Simply returns the fake offset to userspace so it can mmap it.
 * The mmap call will end up in drm_gem_mmap(), which will set things
 * up so we can get faults in the handler above.
 *
 * The fault handler will take care of binding the object into the GTT
 * (since it may have been evicted to make room for something), allocating
 * a fence register, and mapping the appropriate aperture address into
 * userspace.
 */
int
i915_gem_mmap_gtt_ioctl(struct drm_device *dev, void *data,
			struct drm_file *file)
{
	struct drm_i915_gem_mmap_gtt *args = data;

	return i915_gem_mmap_gtt(file, dev, args->handle, &args->offset);
}

/* Immediately discard the backing storage */
static void
i915_gem_object_truncate(struct drm_i915_gem_object *obj)
{
	i915_gem_object_free_mmap_offset(obj);

	if (obj->base.filp == NULL)
		return;

	/* Our goal here is to return as much of the memory as
	 * is possible back to the system as we are called from OOM.
	 * To do this we must instruct the shmfs to drop all of its
	 * backing pages, *now*.
	 */
	shmem_truncate_range(file_inode(obj->base.filp), 0, (loff_t)-1);
	obj->mm.madv = __I915_MADV_PURGED;
	obj->mm.pages = ERR_PTR(-EFAULT);
}

/* Try to discard unwanted pages */
void __i915_gem_object_invalidate(struct drm_i915_gem_object *obj)
{
	struct address_space *mapping;

	lockdep_assert_held(&obj->mm.lock);
	GEM_BUG_ON(i915_gem_object_has_pages(obj));

	switch (obj->mm.madv) {
	case I915_MADV_DONTNEED:
		i915_gem_object_truncate(obj);
	case __I915_MADV_PURGED:
		return;
	}

	if (obj->base.filp == NULL)
		return;

	mapping = obj->base.filp->f_mapping,
	invalidate_mapping_pages(mapping, 0, (loff_t)-1);
}

static void
i915_gem_object_put_pages_gtt(struct drm_i915_gem_object *obj,
			      struct sg_table *pages)
{
	struct sgt_iter sgt_iter;
	struct page *page;

	__i915_gem_object_release_shmem(obj, pages, true);

	i915_gem_gtt_finish_pages(obj, pages);

	if (i915_gem_object_needs_bit17_swizzle(obj))
		i915_gem_object_save_bit_17_swizzle(obj, pages);

	for_each_sgt_page(page, sgt_iter, pages) {
		if (obj->mm.dirty)
			set_page_dirty(page);

		if (obj->mm.madv == I915_MADV_WILLNEED)
			mark_page_accessed(page);

		put_page(page);
	}
	obj->mm.dirty = false;

	sg_free_table(pages);
	kfree(pages);
}

static void __i915_gem_object_reset_page_iter(struct drm_i915_gem_object *obj)
{
	struct radix_tree_iter iter;
	void __rcu **slot;

	radix_tree_for_each_slot(slot, &obj->mm.get_page.radix, &iter, 0)
		radix_tree_delete(&obj->mm.get_page.radix, iter.index);
}

void __i915_gem_object_put_pages(struct drm_i915_gem_object *obj,
				 enum i915_mm_subclass subclass)
{
	struct drm_i915_private *i915 = to_i915(obj->base.dev);
	struct sg_table *pages;

	if (i915_gem_object_has_pinned_pages(obj))
		return;

	GEM_BUG_ON(obj->bind_count);
	if (!i915_gem_object_has_pages(obj))
		return;

	/* May be called by shrinker from within get_pages() (on another bo) */
	mutex_lock_nested(&obj->mm.lock, subclass);
	if (unlikely(atomic_read(&obj->mm.pages_pin_count)))
		goto unlock;

	/* ->put_pages might need to allocate memory for the bit17 swizzle
	 * array, hence protect them from being reaped by removing them from gtt
	 * lists early. */
	pages = fetch_and_zero(&obj->mm.pages);
	GEM_BUG_ON(!pages);

	spin_lock(&i915->mm.obj_lock);
	list_del(&obj->mm.link);
	spin_unlock(&i915->mm.obj_lock);

	if (obj->mm.mapping) {
		void *ptr;

		ptr = page_mask_bits(obj->mm.mapping);
		if (is_vmalloc_addr(ptr))
			vunmap(ptr);
		else
			kunmap(kmap_to_page(ptr));

		obj->mm.mapping = NULL;
	}

	__i915_gem_object_reset_page_iter(obj);

	if (!IS_ERR(pages))
		obj->ops->put_pages(obj, pages);

	obj->mm.page_sizes.phys = obj->mm.page_sizes.sg = 0;

unlock:
	mutex_unlock(&obj->mm.lock);
}

static bool i915_sg_trim(struct sg_table *orig_st)
{
	struct sg_table new_st;
	struct scatterlist *sg, *new_sg;
	unsigned int i;

	if (orig_st->nents == orig_st->orig_nents)
		return false;

	if (sg_alloc_table(&new_st, orig_st->nents, GFP_KERNEL | __GFP_NOWARN))
		return false;

	new_sg = new_st.sgl;
	for_each_sg(orig_st->sgl, sg, orig_st->nents, i) {
		sg_set_page(new_sg, sg_page(sg), sg->length, 0);
		/* called before being DMA mapped, no need to copy sg->dma_* */
		new_sg = sg_next(new_sg);
	}
	GEM_BUG_ON(new_sg); /* Should walk exactly nents and hit the end */

	sg_free_table(orig_st);

	*orig_st = new_st;
	return true;
}

static int i915_gem_object_get_pages_gtt(struct drm_i915_gem_object *obj)
{
	struct drm_i915_private *dev_priv = to_i915(obj->base.dev);
	const unsigned long page_count = obj->base.size / PAGE_SIZE;
	unsigned long i;
	struct address_space *mapping;
	struct sg_table *st;
	struct scatterlist *sg;
	struct sgt_iter sgt_iter;
	struct page *page;
	unsigned long last_pfn = 0;	/* suppress gcc warning */
	unsigned int max_segment = i915_sg_segment_size();
	unsigned int sg_page_sizes;
	gfp_t noreclaim;
	int ret;

	/* Assert that the object is not currently in any GPU domain. As it
	 * wasn't in the GTT, there shouldn't be any way it could have been in
	 * a GPU cache
	 */
	GEM_BUG_ON(obj->base.read_domains & I915_GEM_GPU_DOMAINS);
	GEM_BUG_ON(obj->base.write_domain & I915_GEM_GPU_DOMAINS);

	st = kmalloc(sizeof(*st), GFP_KERNEL);
	if (st == NULL)
		return -ENOMEM;

rebuild_st:
	if (sg_alloc_table(st, page_count, GFP_KERNEL)) {
		kfree(st);
		return -ENOMEM;
	}

	/* Get the list of pages out of our struct file.  They'll be pinned
	 * at this point until we release them.
	 *
	 * Fail silently without starting the shrinker
	 */
	mapping = obj->base.filp->f_mapping;
	noreclaim = mapping_gfp_constraint(mapping, ~__GFP_RECLAIM);
	noreclaim |= __GFP_NORETRY | __GFP_NOWARN;

	sg = st->sgl;
	st->nents = 0;
	sg_page_sizes = 0;
	for (i = 0; i < page_count; i++) {
		const unsigned int shrink[] = {
			I915_SHRINK_BOUND | I915_SHRINK_UNBOUND | I915_SHRINK_PURGEABLE,
			0,
		}, *s = shrink;
		gfp_t gfp = noreclaim;

		do {
			page = shmem_read_mapping_page_gfp(mapping, i, gfp);
			if (likely(!IS_ERR(page)))
				break;

			if (!*s) {
				ret = PTR_ERR(page);
				goto err_sg;
			}

			i915_gem_shrink(dev_priv, 2 * page_count, NULL, *s++);
			cond_resched();

			/* We've tried hard to allocate the memory by reaping
			 * our own buffer, now let the real VM do its job and
			 * go down in flames if truly OOM.
			 *
			 * However, since graphics tend to be disposable,
			 * defer the oom here by reporting the ENOMEM back
			 * to userspace.
			 */
			if (!*s) {
				/* reclaim and warn, but no oom */
				gfp = mapping_gfp_mask(mapping);

				/* Our bo are always dirty and so we require
				 * kswapd to reclaim our pages (direct reclaim
				 * does not effectively begin pageout of our
				 * buffers on its own). However, direct reclaim
				 * only waits for kswapd when under allocation
				 * congestion. So as a result __GFP_RECLAIM is
				 * unreliable and fails to actually reclaim our
				 * dirty pages -- unless you try over and over
				 * again with !__GFP_NORETRY. However, we still
				 * want to fail this allocation rather than
				 * trigger the out-of-memory killer and for
				 * this we want __GFP_RETRY_MAYFAIL.
				 */
				gfp |= __GFP_RETRY_MAYFAIL;
			}
		} while (1);

		if (!i ||
		    sg->length >= max_segment ||
		    page_to_pfn(page) != last_pfn + 1) {
			if (i) {
				sg_page_sizes |= sg->length;
				sg = sg_next(sg);
			}
			st->nents++;
			sg_set_page(sg, page, PAGE_SIZE, 0);
		} else {
			sg->length += PAGE_SIZE;
		}
		last_pfn = page_to_pfn(page);

		/* Check that the i965g/gm workaround works. */
		WARN_ON((gfp & __GFP_DMA32) && (last_pfn >= 0x00100000UL));
	}
	if (sg) { /* loop terminated early; short sg table */
		sg_page_sizes |= sg->length;
		sg_mark_end(sg);
	}

	/* Trim unused sg entries to avoid wasting memory. */
	i915_sg_trim(st);

	ret = i915_gem_gtt_prepare_pages(obj, st);
	if (ret) {
		/* DMA remapping failed? One possible cause is that
		 * it could not reserve enough large entries, asking
		 * for PAGE_SIZE chunks instead may be helpful.
		 */
		if (max_segment > PAGE_SIZE) {
			for_each_sgt_page(page, sgt_iter, st)
				put_page(page);
			sg_free_table(st);

			max_segment = PAGE_SIZE;
			goto rebuild_st;
		} else {
			dev_warn(&dev_priv->drm.pdev->dev,
				 "Failed to DMA remap %lu pages\n",
				 page_count);
			goto err_pages;
		}
	}

	if (i915_gem_object_needs_bit17_swizzle(obj))
		i915_gem_object_do_bit_17_swizzle(obj, st);

	__i915_gem_object_set_pages(obj, st, sg_page_sizes);

	return 0;

err_sg:
	sg_mark_end(sg);
err_pages:
	for_each_sgt_page(page, sgt_iter, st)
		put_page(page);
	sg_free_table(st);
	kfree(st);

	/* shmemfs first checks if there is enough memory to allocate the page
	 * and reports ENOSPC should there be insufficient, along with the usual
	 * ENOMEM for a genuine allocation failure.
	 *
	 * We use ENOSPC in our driver to mean that we have run out of aperture
	 * space and so want to translate the error from shmemfs back to our
	 * usual understanding of ENOMEM.
	 */
	if (ret == -ENOSPC)
		ret = -ENOMEM;

	return ret;
}

void __i915_gem_object_set_pages(struct drm_i915_gem_object *obj,
				 struct sg_table *pages,
				 unsigned int sg_page_sizes)
{
	struct drm_i915_private *i915 = to_i915(obj->base.dev);
	unsigned long supported = INTEL_INFO(i915)->page_sizes;
	int i;

	lockdep_assert_held(&obj->mm.lock);

	obj->mm.get_page.sg_pos = pages->sgl;
	obj->mm.get_page.sg_idx = 0;

	obj->mm.pages = pages;

	if (i915_gem_object_is_tiled(obj) &&
	    i915->quirks & QUIRK_PIN_SWIZZLED_PAGES) {
		GEM_BUG_ON(obj->mm.quirked);
		__i915_gem_object_pin_pages(obj);
		obj->mm.quirked = true;
	}

	GEM_BUG_ON(!sg_page_sizes);
	obj->mm.page_sizes.phys = sg_page_sizes;

	/*
	 * Calculate the supported page-sizes which fit into the given
	 * sg_page_sizes. This will give us the page-sizes which we may be able
	 * to use opportunistically when later inserting into the GTT. For
	 * example if phys=2G, then in theory we should be able to use 1G, 2M,
	 * 64K or 4K pages, although in practice this will depend on a number of
	 * other factors.
	 */
	obj->mm.page_sizes.sg = 0;
	for_each_set_bit(i, &supported, ilog2(I915_GTT_MAX_PAGE_SIZE) + 1) {
		if (obj->mm.page_sizes.phys & ~0u << i)
			obj->mm.page_sizes.sg |= BIT(i);
	}
<<<<<<< HEAD

	GEM_BUG_ON(!HAS_PAGE_SIZES(i915, obj->mm.page_sizes.sg));
=======
	GEM_BUG_ON(!HAS_PAGE_SIZES(i915, obj->mm.page_sizes.sg));

	spin_lock(&i915->mm.obj_lock);
	list_add(&obj->mm.link, &i915->mm.unbound_list);
	spin_unlock(&i915->mm.obj_lock);
>>>>>>> cdc1cdca
}

static int ____i915_gem_object_get_pages(struct drm_i915_gem_object *obj)
{
	int err;

	if (unlikely(obj->mm.madv != I915_MADV_WILLNEED)) {
		DRM_DEBUG("Attempting to obtain a purgeable object\n");
		return -EFAULT;
	}

	err = obj->ops->get_pages(obj);
	GEM_BUG_ON(!err && IS_ERR_OR_NULL(obj->mm.pages));

	return err;
}

/* Ensure that the associated pages are gathered from the backing storage
 * and pinned into our object. i915_gem_object_pin_pages() may be called
 * multiple times before they are released by a single call to
 * i915_gem_object_unpin_pages() - once the pages are no longer referenced
 * either as a result of memory pressure (reaping pages under the shrinker)
 * or as the object is itself released.
 */
int __i915_gem_object_get_pages(struct drm_i915_gem_object *obj)
{
	int err;

	err = mutex_lock_interruptible(&obj->mm.lock);
	if (err)
		return err;

	if (unlikely(!i915_gem_object_has_pages(obj))) {
		GEM_BUG_ON(i915_gem_object_has_pinned_pages(obj));

		err = ____i915_gem_object_get_pages(obj);
		if (err)
			goto unlock;

		smp_mb__before_atomic();
	}
	atomic_inc(&obj->mm.pages_pin_count);

unlock:
	mutex_unlock(&obj->mm.lock);
	return err;
}

/* The 'mapping' part of i915_gem_object_pin_map() below */
static void *i915_gem_object_map(const struct drm_i915_gem_object *obj,
				 enum i915_map_type type)
{
	unsigned long n_pages = obj->base.size >> PAGE_SHIFT;
	struct sg_table *sgt = obj->mm.pages;
	struct sgt_iter sgt_iter;
	struct page *page;
	struct page *stack_pages[32];
	struct page **pages = stack_pages;
	unsigned long i = 0;
	pgprot_t pgprot;
	void *addr;

	/* A single page can always be kmapped */
	if (n_pages == 1 && type == I915_MAP_WB)
		return kmap(sg_page(sgt->sgl));

	if (n_pages > ARRAY_SIZE(stack_pages)) {
		/* Too big for stack -- allocate temporary array instead */
		pages = kvmalloc_array(n_pages, sizeof(*pages), GFP_KERNEL);
		if (!pages)
			return NULL;
	}

	for_each_sgt_page(page, sgt_iter, sgt)
		pages[i++] = page;

	/* Check that we have the expected number of pages */
	GEM_BUG_ON(i != n_pages);

	switch (type) {
	default:
		MISSING_CASE(type);
		/* fallthrough to use PAGE_KERNEL anyway */
	case I915_MAP_WB:
		pgprot = PAGE_KERNEL;
		break;
	case I915_MAP_WC:
		pgprot = pgprot_writecombine(PAGE_KERNEL_IO);
		break;
	}
	addr = vmap(pages, n_pages, 0, pgprot);

	if (pages != stack_pages)
		kvfree(pages);

	return addr;
}

/* get, pin, and map the pages of the object into kernel space */
void *i915_gem_object_pin_map(struct drm_i915_gem_object *obj,
			      enum i915_map_type type)
{
	enum i915_map_type has_type;
	bool pinned;
	void *ptr;
	int ret;

	GEM_BUG_ON(!i915_gem_object_has_struct_page(obj));

	ret = mutex_lock_interruptible(&obj->mm.lock);
	if (ret)
		return ERR_PTR(ret);

	pinned = !(type & I915_MAP_OVERRIDE);
	type &= ~I915_MAP_OVERRIDE;

	if (!atomic_inc_not_zero(&obj->mm.pages_pin_count)) {
		if (unlikely(!i915_gem_object_has_pages(obj))) {
			GEM_BUG_ON(i915_gem_object_has_pinned_pages(obj));

			ret = ____i915_gem_object_get_pages(obj);
			if (ret)
				goto err_unlock;

			smp_mb__before_atomic();
		}
		atomic_inc(&obj->mm.pages_pin_count);
		pinned = false;
	}
	GEM_BUG_ON(!i915_gem_object_has_pages(obj));

	ptr = page_unpack_bits(obj->mm.mapping, &has_type);
	if (ptr && has_type != type) {
		if (pinned) {
			ret = -EBUSY;
			goto err_unpin;
		}

		if (is_vmalloc_addr(ptr))
			vunmap(ptr);
		else
			kunmap(kmap_to_page(ptr));

		ptr = obj->mm.mapping = NULL;
	}

	if (!ptr) {
		ptr = i915_gem_object_map(obj, type);
		if (!ptr) {
			ret = -ENOMEM;
			goto err_unpin;
		}

		obj->mm.mapping = page_pack_bits(ptr, type);
	}

out_unlock:
	mutex_unlock(&obj->mm.lock);
	return ptr;

err_unpin:
	atomic_dec(&obj->mm.pages_pin_count);
err_unlock:
	ptr = ERR_PTR(ret);
	goto out_unlock;
}

static int
i915_gem_object_pwrite_gtt(struct drm_i915_gem_object *obj,
			   const struct drm_i915_gem_pwrite *arg)
{
	struct address_space *mapping = obj->base.filp->f_mapping;
	char __user *user_data = u64_to_user_ptr(arg->data_ptr);
	u64 remain, offset;
	unsigned int pg;

	/* Before we instantiate/pin the backing store for our use, we
	 * can prepopulate the shmemfs filp efficiently using a write into
	 * the pagecache. We avoid the penalty of instantiating all the
	 * pages, important if the user is just writing to a few and never
	 * uses the object on the GPU, and using a direct write into shmemfs
	 * allows it to avoid the cost of retrieving a page (either swapin
	 * or clearing-before-use) before it is overwritten.
	 */
	if (i915_gem_object_has_pages(obj))
		return -ENODEV;

	if (obj->mm.madv != I915_MADV_WILLNEED)
		return -EFAULT;

	/* Before the pages are instantiated the object is treated as being
	 * in the CPU domain. The pages will be clflushed as required before
	 * use, and we can freely write into the pages directly. If userspace
	 * races pwrite with any other operation; corruption will ensue -
	 * that is userspace's prerogative!
	 */

	remain = arg->size;
	offset = arg->offset;
	pg = offset_in_page(offset);

	do {
		unsigned int len, unwritten;
		struct page *page;
		void *data, *vaddr;
		int err;

		len = PAGE_SIZE - pg;
		if (len > remain)
			len = remain;

		err = pagecache_write_begin(obj->base.filp, mapping,
					    offset, len, 0,
					    &page, &data);
		if (err < 0)
			return err;

		vaddr = kmap(page);
		unwritten = copy_from_user(vaddr + pg, user_data, len);
		kunmap(page);

		err = pagecache_write_end(obj->base.filp, mapping,
					  offset, len, len - unwritten,
					  page, data);
		if (err < 0)
			return err;

		if (unwritten)
			return -EFAULT;

		remain -= len;
		user_data += len;
		offset += len;
		pg = 0;
	} while (remain);

	return 0;
}

static bool ban_context(const struct i915_gem_context *ctx,
			unsigned int score)
{
	return (i915_gem_context_is_bannable(ctx) &&
		score >= CONTEXT_SCORE_BAN_THRESHOLD);
}

static void i915_gem_context_mark_guilty(struct i915_gem_context *ctx)
{
	unsigned int score;
	bool banned;

	atomic_inc(&ctx->guilty_count);

	score = atomic_add_return(CONTEXT_SCORE_GUILTY, &ctx->ban_score);
	banned = ban_context(ctx, score);
	DRM_DEBUG_DRIVER("context %s marked guilty (score %d) banned? %s\n",
			 ctx->name, score, yesno(banned));
	if (!banned)
		return;

	i915_gem_context_set_banned(ctx);
	if (!IS_ERR_OR_NULL(ctx->file_priv)) {
		atomic_inc(&ctx->file_priv->context_bans);
		DRM_DEBUG_DRIVER("client %s has had %d context banned\n",
				 ctx->name, atomic_read(&ctx->file_priv->context_bans));
	}
}

static void i915_gem_context_mark_innocent(struct i915_gem_context *ctx)
{
	atomic_inc(&ctx->active_count);
}

struct drm_i915_gem_request *
i915_gem_find_active_request(struct intel_engine_cs *engine)
{
	struct drm_i915_gem_request *request, *active = NULL;
	unsigned long flags;

	/* We are called by the error capture and reset at a random
	 * point in time. In particular, note that neither is crucially
	 * ordered with an interrupt. After a hang, the GPU is dead and we
	 * assume that no more writes can happen (we waited long enough for
	 * all writes that were in transaction to be flushed) - adding an
	 * extra delay for a recent interrupt is pointless. Hence, we do
	 * not need an engine->irq_seqno_barrier() before the seqno reads.
	 */
	spin_lock_irqsave(&engine->timeline->lock, flags);
	list_for_each_entry(request, &engine->timeline->requests, link) {
		if (__i915_gem_request_completed(request,
						 request->global_seqno))
			continue;

		GEM_BUG_ON(request->engine != engine);
		GEM_BUG_ON(test_bit(DMA_FENCE_FLAG_SIGNALED_BIT,
				    &request->fence.flags));

		active = request;
		break;
	}
	spin_unlock_irqrestore(&engine->timeline->lock, flags);

	return active;
}

static bool engine_stalled(struct intel_engine_cs *engine)
{
	if (!engine->hangcheck.stalled)
		return false;

	/* Check for possible seqno movement after hang declaration */
	if (engine->hangcheck.seqno != intel_engine_get_seqno(engine)) {
		DRM_DEBUG_DRIVER("%s pardoned\n", engine->name);
		return false;
	}

	return true;
}

/*
 * Ensure irq handler finishes, and not run again.
 * Also return the active request so that we only search for it once.
 */
struct drm_i915_gem_request *
i915_gem_reset_prepare_engine(struct intel_engine_cs *engine)
{
	struct drm_i915_gem_request *request = NULL;

	/*
	 * During the reset sequence, we must prevent the engine from
	 * entering RC6. As the context state is undefined until we restart
	 * the engine, if it does enter RC6 during the reset, the state
	 * written to the powercontext is undefined and so we may lose
	 * GPU state upon resume, i.e. fail to restart after a reset.
	 */
	intel_uncore_forcewake_get(engine->i915, FORCEWAKE_ALL);

	/*
	 * Prevent the signaler thread from updating the request
	 * state (by calling dma_fence_signal) as we are processing
	 * the reset. The write from the GPU of the seqno is
	 * asynchronous and the signaler thread may see a different
	 * value to us and declare the request complete, even though
	 * the reset routine have picked that request as the active
	 * (incomplete) request. This conflict is not handled
	 * gracefully!
	 */
	kthread_park(engine->breadcrumbs.signaler);

	/*
	 * Prevent request submission to the hardware until we have
	 * completed the reset in i915_gem_reset_finish(). If a request
	 * is completed by one engine, it may then queue a request
	 * to a second via its engine->irq_tasklet *just* as we are
	 * calling engine->init_hw() and also writing the ELSP.
	 * Turning off the engine->irq_tasklet until the reset is over
	 * prevents the race.
	 */
	tasklet_kill(&engine->execlists.irq_tasklet);
	tasklet_disable(&engine->execlists.irq_tasklet);

	if (engine->irq_seqno_barrier)
		engine->irq_seqno_barrier(engine);

	request = i915_gem_find_active_request(engine);
	if (request && request->fence.error == -EIO)
		request = ERR_PTR(-EIO); /* Previous reset failed! */

	return request;
}

int i915_gem_reset_prepare(struct drm_i915_private *dev_priv)
{
	struct intel_engine_cs *engine;
	struct drm_i915_gem_request *request;
	enum intel_engine_id id;
	int err = 0;

	for_each_engine(engine, dev_priv, id) {
		request = i915_gem_reset_prepare_engine(engine);
		if (IS_ERR(request)) {
			err = PTR_ERR(request);
			continue;
		}

		engine->hangcheck.active_request = request;
	}

	i915_gem_revoke_fences(dev_priv);

	return err;
}

static void skip_request(struct drm_i915_gem_request *request)
{
	void *vaddr = request->ring->vaddr;
	u32 head;

	/* As this request likely depends on state from the lost
	 * context, clear out all the user operations leaving the
	 * breadcrumb at the end (so we get the fence notifications).
	 */
	head = request->head;
	if (request->postfix < head) {
		memset(vaddr + head, 0, request->ring->size - head);
		head = 0;
	}
	memset(vaddr + head, 0, request->postfix - head);

	dma_fence_set_error(&request->fence, -EIO);
}

static void engine_skip_context(struct drm_i915_gem_request *request)
{
	struct intel_engine_cs *engine = request->engine;
	struct i915_gem_context *hung_ctx = request->ctx;
	struct intel_timeline *timeline;
	unsigned long flags;

	timeline = i915_gem_context_lookup_timeline(hung_ctx, engine);

	spin_lock_irqsave(&engine->timeline->lock, flags);
	spin_lock(&timeline->lock);

	list_for_each_entry_continue(request, &engine->timeline->requests, link)
		if (request->ctx == hung_ctx)
			skip_request(request);

	list_for_each_entry(request, &timeline->requests, link)
		skip_request(request);

	spin_unlock(&timeline->lock);
	spin_unlock_irqrestore(&engine->timeline->lock, flags);
}

/* Returns the request if it was guilty of the hang */
static struct drm_i915_gem_request *
i915_gem_reset_request(struct intel_engine_cs *engine,
		       struct drm_i915_gem_request *request)
{
	/* The guilty request will get skipped on a hung engine.
	 *
	 * Users of client default contexts do not rely on logical
	 * state preserved between batches so it is safe to execute
	 * queued requests following the hang. Non default contexts
	 * rely on preserved state, so skipping a batch loses the
	 * evolution of the state and it needs to be considered corrupted.
	 * Executing more queued batches on top of corrupted state is
	 * risky. But we take the risk by trying to advance through
	 * the queued requests in order to make the client behaviour
	 * more predictable around resets, by not throwing away random
	 * amount of batches it has prepared for execution. Sophisticated
	 * clients can use gem_reset_stats_ioctl and dma fence status
	 * (exported via sync_file info ioctl on explicit fences) to observe
	 * when it loses the context state and should rebuild accordingly.
	 *
	 * The context ban, and ultimately the client ban, mechanism are safety
	 * valves if client submission ends up resulting in nothing more than
	 * subsequent hangs.
	 */

	if (engine_stalled(engine)) {
		i915_gem_context_mark_guilty(request->ctx);
		skip_request(request);

		/* If this context is now banned, skip all pending requests. */
		if (i915_gem_context_is_banned(request->ctx))
			engine_skip_context(request);
	} else {
		/*
		 * Since this is not the hung engine, it may have advanced
		 * since the hang declaration. Double check by refinding
		 * the active request at the time of the reset.
		 */
		request = i915_gem_find_active_request(engine);
		if (request) {
			i915_gem_context_mark_innocent(request->ctx);
			dma_fence_set_error(&request->fence, -EAGAIN);

			/* Rewind the engine to replay the incomplete rq */
			spin_lock_irq(&engine->timeline->lock);
			request = list_prev_entry(request, link);
			if (&request->link == &engine->timeline->requests)
				request = NULL;
			spin_unlock_irq(&engine->timeline->lock);
		}
	}

	return request;
}

void i915_gem_reset_engine(struct intel_engine_cs *engine,
			   struct drm_i915_gem_request *request)
{
	engine->irq_posted = 0;

	if (request)
		request = i915_gem_reset_request(engine, request);

	if (request) {
		DRM_DEBUG_DRIVER("resetting %s to restart from tail of request 0x%x\n",
				 engine->name, request->global_seqno);
	}

	/* Setup the CS to resume from the breadcrumb of the hung request */
	engine->reset_hw(engine, request);
}

void i915_gem_reset(struct drm_i915_private *dev_priv)
{
	struct intel_engine_cs *engine;
	enum intel_engine_id id;

	lockdep_assert_held(&dev_priv->drm.struct_mutex);

	i915_gem_retire_requests(dev_priv);

	for_each_engine(engine, dev_priv, id) {
		struct i915_gem_context *ctx;

		i915_gem_reset_engine(engine, engine->hangcheck.active_request);
		ctx = fetch_and_zero(&engine->last_retired_context);
		if (ctx)
			engine->context_unpin(engine, ctx);
	}

	i915_gem_restore_fences(dev_priv);

	if (dev_priv->gt.awake) {
		intel_sanitize_gt_powersave(dev_priv);
		intel_enable_gt_powersave(dev_priv);
		if (INTEL_GEN(dev_priv) >= 6)
			gen6_rps_busy(dev_priv);
	}
}

void i915_gem_reset_finish_engine(struct intel_engine_cs *engine)
{
	tasklet_enable(&engine->execlists.irq_tasklet);
	kthread_unpark(engine->breadcrumbs.signaler);

	intel_uncore_forcewake_put(engine->i915, FORCEWAKE_ALL);
}

void i915_gem_reset_finish(struct drm_i915_private *dev_priv)
{
	struct intel_engine_cs *engine;
	enum intel_engine_id id;

	lockdep_assert_held(&dev_priv->drm.struct_mutex);

	for_each_engine(engine, dev_priv, id) {
		engine->hangcheck.active_request = NULL;
		i915_gem_reset_finish_engine(engine);
	}
}

static void nop_submit_request(struct drm_i915_gem_request *request)
{
	dma_fence_set_error(&request->fence, -EIO);

	i915_gem_request_submit(request);
}

static void nop_complete_submit_request(struct drm_i915_gem_request *request)
{
	unsigned long flags;

<<<<<<< HEAD
	GEM_BUG_ON(!i915_terminally_wedged(&request->i915->gpu_error));
=======
>>>>>>> cdc1cdca
	dma_fence_set_error(&request->fence, -EIO);

	spin_lock_irqsave(&request->engine->timeline->lock, flags);
	__i915_gem_request_submit(request);
	intel_engine_init_global_seqno(request->engine, request->global_seqno);
	spin_unlock_irqrestore(&request->engine->timeline->lock, flags);
}

void i915_gem_set_wedged(struct drm_i915_private *i915)
{
	struct intel_engine_cs *engine;
	enum intel_engine_id id;

	/*
	 * First, stop submission to hw, but do not yet complete requests by
	 * rolling the global seqno forward (since this would complete requests
	 * for which we haven't set the fence error to EIO yet).
	 */
	for_each_engine(engine, i915, id)
		engine->submit_request = nop_submit_request;

	/*
	 * Make sure no one is running the old callback before we proceed with
	 * cancelling requests and resetting the completion tracking. Otherwise
	 * we might submit a request to the hardware which never completes.
	 */
	synchronize_rcu();

	for_each_engine(engine, i915, id) {
		/* Mark all executing requests as skipped */
		engine->cancel_requests(engine);

		/*
		 * Only once we've force-cancelled all in-flight requests can we
		 * start to complete all requests.
		 */
		engine->submit_request = nop_complete_submit_request;
	}

	/*
	 * Make sure no request can slip through without getting completed by
	 * either this call here to intel_engine_init_global_seqno, or the one
	 * in nop_complete_submit_request.
	 */
	synchronize_rcu();

	for_each_engine(engine, i915, id) {
		unsigned long flags;

		/* Mark all pending requests as complete so that any concurrent
		 * (lockless) lookup doesn't try and wait upon the request as we
		 * reset it.
		 */
		spin_lock_irqsave(&engine->timeline->lock, flags);
		intel_engine_init_global_seqno(engine,
					       intel_engine_last_submit(engine));
		spin_unlock_irqrestore(&engine->timeline->lock, flags);
	}

	set_bit(I915_WEDGED, &i915->gpu_error.flags);
	wake_up_all(&i915->gpu_error.reset_queue);
}

bool i915_gem_unset_wedged(struct drm_i915_private *i915)
{
	struct i915_gem_timeline *tl;
	int i;

	lockdep_assert_held(&i915->drm.struct_mutex);
	if (!test_bit(I915_WEDGED, &i915->gpu_error.flags))
		return true;

	/* Before unwedging, make sure that all pending operations
	 * are flushed and errored out - we may have requests waiting upon
	 * third party fences. We marked all inflight requests as EIO, and
	 * every execbuf since returned EIO, for consistency we want all
	 * the currently pending requests to also be marked as EIO, which
	 * is done inside our nop_submit_request - and so we must wait.
	 *
	 * No more can be submitted until we reset the wedged bit.
	 */
	list_for_each_entry(tl, &i915->gt.timelines, link) {
		for (i = 0; i < ARRAY_SIZE(tl->engine); i++) {
			struct drm_i915_gem_request *rq;

			rq = i915_gem_active_peek(&tl->engine[i].last_request,
						  &i915->drm.struct_mutex);
			if (!rq)
				continue;

			/* We can't use our normal waiter as we want to
			 * avoid recursively trying to handle the current
			 * reset. The basic dma_fence_default_wait() installs
			 * a callback for dma_fence_signal(), which is
			 * triggered by our nop handler (indirectly, the
			 * callback enables the signaler thread which is
			 * woken by the nop_submit_request() advancing the seqno
			 * and when the seqno passes the fence, the signaler
			 * then signals the fence waking us up).
			 */
			if (dma_fence_default_wait(&rq->fence, true,
						   MAX_SCHEDULE_TIMEOUT) < 0)
				return false;
		}
	}

	/* Undo nop_submit_request. We prevent all new i915 requests from
	 * being queued (by disallowing execbuf whilst wedged) so having
	 * waited for all active requests above, we know the system is idle
	 * and do not have to worry about a thread being inside
	 * engine->submit_request() as we swap over. So unlike installing
	 * the nop_submit_request on reset, we can do this from normal
	 * context and do not require stop_machine().
	 */
	intel_engines_reset_default_submission(i915);
	i915_gem_contexts_lost(i915);

	smp_mb__before_atomic(); /* complete takeover before enabling execbuf */
	clear_bit(I915_WEDGED, &i915->gpu_error.flags);

	return true;
}

static void
i915_gem_retire_work_handler(struct work_struct *work)
{
	struct drm_i915_private *dev_priv =
		container_of(work, typeof(*dev_priv), gt.retire_work.work);
	struct drm_device *dev = &dev_priv->drm;

	/* Come back later if the device is busy... */
	if (mutex_trylock(&dev->struct_mutex)) {
		i915_gem_retire_requests(dev_priv);
		mutex_unlock(&dev->struct_mutex);
	}

	/* Keep the retire handler running until we are finally idle.
	 * We do not need to do this test under locking as in the worst-case
	 * we queue the retire worker once too often.
	 */
	if (READ_ONCE(dev_priv->gt.awake)) {
		i915_queue_hangcheck(dev_priv);
		queue_delayed_work(dev_priv->wq,
				   &dev_priv->gt.retire_work,
				   round_jiffies_up_relative(HZ));
	}
}

static void
i915_gem_idle_work_handler(struct work_struct *work)
{
	struct drm_i915_private *dev_priv =
		container_of(work, typeof(*dev_priv), gt.idle_work.work);
	struct drm_device *dev = &dev_priv->drm;
	bool rearm_hangcheck;

	if (!READ_ONCE(dev_priv->gt.awake))
		return;

	/*
	 * Wait for last execlists context complete, but bail out in case a
	 * new request is submitted.
	 */
	wait_for(intel_engines_are_idle(dev_priv), 10);
	if (READ_ONCE(dev_priv->gt.active_requests))
		return;

	rearm_hangcheck =
		cancel_delayed_work_sync(&dev_priv->gpu_error.hangcheck_work);

	if (!mutex_trylock(&dev->struct_mutex)) {
		/* Currently busy, come back later */
		mod_delayed_work(dev_priv->wq,
				 &dev_priv->gt.idle_work,
				 msecs_to_jiffies(50));
		goto out_rearm;
	}

	/*
	 * New request retired after this work handler started, extend active
	 * period until next instance of the work.
	 */
	if (work_pending(work))
		goto out_unlock;

	if (dev_priv->gt.active_requests)
		goto out_unlock;

	if (wait_for(intel_engines_are_idle(dev_priv), 10))
		DRM_ERROR("Timeout waiting for engines to idle\n");

	intel_engines_mark_idle(dev_priv);
	i915_gem_timelines_mark_idle(dev_priv);

	GEM_BUG_ON(!dev_priv->gt.awake);
	dev_priv->gt.awake = false;
	rearm_hangcheck = false;

	if (INTEL_GEN(dev_priv) >= 6)
		gen6_rps_idle(dev_priv);
	intel_runtime_pm_put(dev_priv);
out_unlock:
	mutex_unlock(&dev->struct_mutex);

out_rearm:
	if (rearm_hangcheck) {
		GEM_BUG_ON(!dev_priv->gt.awake);
		i915_queue_hangcheck(dev_priv);
	}
}

void i915_gem_close_object(struct drm_gem_object *gem, struct drm_file *file)
{
	struct drm_i915_private *i915 = to_i915(gem->dev);
	struct drm_i915_gem_object *obj = to_intel_bo(gem);
	struct drm_i915_file_private *fpriv = file->driver_priv;
	struct i915_lut_handle *lut, *ln;

	mutex_lock(&i915->drm.struct_mutex);

	list_for_each_entry_safe(lut, ln, &obj->lut_list, obj_link) {
		struct i915_gem_context *ctx = lut->ctx;
		struct i915_vma *vma;

		GEM_BUG_ON(ctx->file_priv == ERR_PTR(-EBADF));
		if (ctx->file_priv != fpriv)
			continue;

		vma = radix_tree_delete(&ctx->handles_vma, lut->handle);
		GEM_BUG_ON(vma->obj != obj);

		/* We allow the process to have multiple handles to the same
		 * vma, in the same fd namespace, by virtue of flink/open.
		 */
		GEM_BUG_ON(!vma->open_count);
		if (!--vma->open_count && !i915_vma_is_ggtt(vma))
			i915_vma_close(vma);

		list_del(&lut->obj_link);
		list_del(&lut->ctx_link);

		kmem_cache_free(i915->luts, lut);
		__i915_gem_object_release_unless_active(obj);
	}

	mutex_unlock(&i915->drm.struct_mutex);
}

static unsigned long to_wait_timeout(s64 timeout_ns)
{
	if (timeout_ns < 0)
		return MAX_SCHEDULE_TIMEOUT;

	if (timeout_ns == 0)
		return 0;

	return nsecs_to_jiffies_timeout(timeout_ns);
}

/**
 * i915_gem_wait_ioctl - implements DRM_IOCTL_I915_GEM_WAIT
 * @dev: drm device pointer
 * @data: ioctl data blob
 * @file: drm file pointer
 *
 * Returns 0 if successful, else an error is returned with the remaining time in
 * the timeout parameter.
 *  -ETIME: object is still busy after timeout
 *  -ERESTARTSYS: signal interrupted the wait
 *  -ENONENT: object doesn't exist
 * Also possible, but rare:
 *  -EAGAIN: incomplete, restart syscall
 *  -ENOMEM: damn
 *  -ENODEV: Internal IRQ fail
 *  -E?: The add request failed
 *
 * The wait ioctl with a timeout of 0 reimplements the busy ioctl. With any
 * non-zero timeout parameter the wait ioctl will wait for the given number of
 * nanoseconds on an object becoming unbusy. Since the wait itself does so
 * without holding struct_mutex the object may become re-busied before this
 * function completes. A similar but shorter * race condition exists in the busy
 * ioctl
 */
int
i915_gem_wait_ioctl(struct drm_device *dev, void *data, struct drm_file *file)
{
	struct drm_i915_gem_wait *args = data;
	struct drm_i915_gem_object *obj;
	ktime_t start;
	long ret;

	if (args->flags != 0)
		return -EINVAL;

	obj = i915_gem_object_lookup(file, args->bo_handle);
	if (!obj)
		return -ENOENT;

	start = ktime_get();

	ret = i915_gem_object_wait(obj,
				   I915_WAIT_INTERRUPTIBLE | I915_WAIT_ALL,
				   to_wait_timeout(args->timeout_ns),
				   to_rps_client(file));

	if (args->timeout_ns > 0) {
		args->timeout_ns -= ktime_to_ns(ktime_sub(ktime_get(), start));
		if (args->timeout_ns < 0)
			args->timeout_ns = 0;

		/*
		 * Apparently ktime isn't accurate enough and occasionally has a
		 * bit of mismatch in the jiffies<->nsecs<->ktime loop. So patch
		 * things up to make the test happy. We allow up to 1 jiffy.
		 *
		 * This is a regression from the timespec->ktime conversion.
		 */
		if (ret == -ETIME && !nsecs_to_jiffies(args->timeout_ns))
			args->timeout_ns = 0;

		/* Asked to wait beyond the jiffie/scheduler precision? */
		if (ret == -ETIME && args->timeout_ns)
			ret = -EAGAIN;
	}

	i915_gem_object_put(obj);
	return ret;
}

static int wait_for_timeline(struct i915_gem_timeline *tl, unsigned int flags)
{
	int ret, i;

	for (i = 0; i < ARRAY_SIZE(tl->engine); i++) {
		ret = i915_gem_active_wait(&tl->engine[i].last_request, flags);
		if (ret)
			return ret;
	}

	return 0;
}

static int wait_for_engines(struct drm_i915_private *i915)
{
	if (wait_for(intel_engines_are_idle(i915), 50)) {
		DRM_ERROR("Failed to idle engines, declaring wedged!\n");
		i915_gem_set_wedged(i915);
		return -EIO;
	}

	return 0;
}

int i915_gem_wait_for_idle(struct drm_i915_private *i915, unsigned int flags)
{
	int ret;

	/* If the device is asleep, we have no requests outstanding */
	if (!READ_ONCE(i915->gt.awake))
		return 0;

	if (flags & I915_WAIT_LOCKED) {
		struct i915_gem_timeline *tl;

		lockdep_assert_held(&i915->drm.struct_mutex);

		list_for_each_entry(tl, &i915->gt.timelines, link) {
			ret = wait_for_timeline(tl, flags);
			if (ret)
				return ret;
		}

		i915_gem_retire_requests(i915);
		GEM_BUG_ON(i915->gt.active_requests);

		ret = wait_for_engines(i915);
	} else {
		ret = wait_for_timeline(&i915->gt.global_timeline, flags);
	}

	return ret;
}

static void __i915_gem_object_flush_for_display(struct drm_i915_gem_object *obj)
{
	/*
	 * We manually flush the CPU domain so that we can override and
	 * force the flush for the display, and perform it asyncrhonously.
	 */
	flush_write_domain(obj, ~I915_GEM_DOMAIN_CPU);
	if (obj->cache_dirty)
		i915_gem_clflush_object(obj, I915_CLFLUSH_FORCE);
	obj->base.write_domain = 0;
}

void i915_gem_object_flush_if_display(struct drm_i915_gem_object *obj)
{
	if (!READ_ONCE(obj->pin_global))
		return;

	mutex_lock(&obj->base.dev->struct_mutex);
	__i915_gem_object_flush_for_display(obj);
	mutex_unlock(&obj->base.dev->struct_mutex);
}

/**
 * Moves a single object to the WC read, and possibly write domain.
 * @obj: object to act on
 * @write: ask for write access or read only
 *
 * This function returns when the move is complete, including waiting on
 * flushes to occur.
 */
int
i915_gem_object_set_to_wc_domain(struct drm_i915_gem_object *obj, bool write)
{
	int ret;

	lockdep_assert_held(&obj->base.dev->struct_mutex);

	ret = i915_gem_object_wait(obj,
				   I915_WAIT_INTERRUPTIBLE |
				   I915_WAIT_LOCKED |
				   (write ? I915_WAIT_ALL : 0),
				   MAX_SCHEDULE_TIMEOUT,
				   NULL);
	if (ret)
		return ret;

	if (obj->base.write_domain == I915_GEM_DOMAIN_WC)
		return 0;

	/* Flush and acquire obj->pages so that we are coherent through
	 * direct access in memory with previous cached writes through
	 * shmemfs and that our cache domain tracking remains valid.
	 * For example, if the obj->filp was moved to swap without us
	 * being notified and releasing the pages, we would mistakenly
	 * continue to assume that the obj remained out of the CPU cached
	 * domain.
	 */
	ret = i915_gem_object_pin_pages(obj);
	if (ret)
		return ret;

	flush_write_domain(obj, ~I915_GEM_DOMAIN_WC);

	/* Serialise direct access to this object with the barriers for
	 * coherent writes from the GPU, by effectively invalidating the
	 * WC domain upon first access.
	 */
	if ((obj->base.read_domains & I915_GEM_DOMAIN_WC) == 0)
		mb();

	/* It should now be out of any other write domains, and we can update
	 * the domain values for our changes.
	 */
	GEM_BUG_ON((obj->base.write_domain & ~I915_GEM_DOMAIN_WC) != 0);
	obj->base.read_domains |= I915_GEM_DOMAIN_WC;
	if (write) {
		obj->base.read_domains = I915_GEM_DOMAIN_WC;
		obj->base.write_domain = I915_GEM_DOMAIN_WC;
		obj->mm.dirty = true;
	}

	i915_gem_object_unpin_pages(obj);
	return 0;
}

/**
 * Moves a single object to the GTT read, and possibly write domain.
 * @obj: object to act on
 * @write: ask for write access or read only
 *
 * This function returns when the move is complete, including waiting on
 * flushes to occur.
 */
int
i915_gem_object_set_to_gtt_domain(struct drm_i915_gem_object *obj, bool write)
{
	int ret;

	lockdep_assert_held(&obj->base.dev->struct_mutex);

	ret = i915_gem_object_wait(obj,
				   I915_WAIT_INTERRUPTIBLE |
				   I915_WAIT_LOCKED |
				   (write ? I915_WAIT_ALL : 0),
				   MAX_SCHEDULE_TIMEOUT,
				   NULL);
	if (ret)
		return ret;

	if (obj->base.write_domain == I915_GEM_DOMAIN_GTT)
		return 0;

	/* Flush and acquire obj->pages so that we are coherent through
	 * direct access in memory with previous cached writes through
	 * shmemfs and that our cache domain tracking remains valid.
	 * For example, if the obj->filp was moved to swap without us
	 * being notified and releasing the pages, we would mistakenly
	 * continue to assume that the obj remained out of the CPU cached
	 * domain.
	 */
	ret = i915_gem_object_pin_pages(obj);
	if (ret)
		return ret;

	flush_write_domain(obj, ~I915_GEM_DOMAIN_GTT);

	/* Serialise direct access to this object with the barriers for
	 * coherent writes from the GPU, by effectively invalidating the
	 * GTT domain upon first access.
	 */
	if ((obj->base.read_domains & I915_GEM_DOMAIN_GTT) == 0)
		mb();

	/* It should now be out of any other write domains, and we can update
	 * the domain values for our changes.
	 */
	GEM_BUG_ON((obj->base.write_domain & ~I915_GEM_DOMAIN_GTT) != 0);
	obj->base.read_domains |= I915_GEM_DOMAIN_GTT;
	if (write) {
		obj->base.read_domains = I915_GEM_DOMAIN_GTT;
		obj->base.write_domain = I915_GEM_DOMAIN_GTT;
		obj->mm.dirty = true;
	}

	i915_gem_object_unpin_pages(obj);
	return 0;
}

/**
 * Changes the cache-level of an object across all VMA.
 * @obj: object to act on
 * @cache_level: new cache level to set for the object
 *
 * After this function returns, the object will be in the new cache-level
 * across all GTT and the contents of the backing storage will be coherent,
 * with respect to the new cache-level. In order to keep the backing storage
 * coherent for all users, we only allow a single cache level to be set
 * globally on the object and prevent it from being changed whilst the
 * hardware is reading from the object. That is if the object is currently
 * on the scanout it will be set to uncached (or equivalent display
 * cache coherency) and all non-MOCS GPU access will also be uncached so
 * that all direct access to the scanout remains coherent.
 */
int i915_gem_object_set_cache_level(struct drm_i915_gem_object *obj,
				    enum i915_cache_level cache_level)
{
	struct i915_vma *vma;
	int ret;

	lockdep_assert_held(&obj->base.dev->struct_mutex);

	if (obj->cache_level == cache_level)
		return 0;

	/* Inspect the list of currently bound VMA and unbind any that would
	 * be invalid given the new cache-level. This is principally to
	 * catch the issue of the CS prefetch crossing page boundaries and
	 * reading an invalid PTE on older architectures.
	 */
restart:
	list_for_each_entry(vma, &obj->vma_list, obj_link) {
		if (!drm_mm_node_allocated(&vma->node))
			continue;

		if (i915_vma_is_pinned(vma)) {
			DRM_DEBUG("can not change the cache level of pinned objects\n");
			return -EBUSY;
		}

		if (i915_gem_valid_gtt_space(vma, cache_level))
			continue;

		ret = i915_vma_unbind(vma);
		if (ret)
			return ret;

		/* As unbinding may affect other elements in the
		 * obj->vma_list (due to side-effects from retiring
		 * an active vma), play safe and restart the iterator.
		 */
		goto restart;
	}

	/* We can reuse the existing drm_mm nodes but need to change the
	 * cache-level on the PTE. We could simply unbind them all and
	 * rebind with the correct cache-level on next use. However since
	 * we already have a valid slot, dma mapping, pages etc, we may as
	 * rewrite the PTE in the belief that doing so tramples upon less
	 * state and so involves less work.
	 */
	if (obj->bind_count) {
		/* Before we change the PTE, the GPU must not be accessing it.
		 * If we wait upon the object, we know that all the bound
		 * VMA are no longer active.
		 */
		ret = i915_gem_object_wait(obj,
					   I915_WAIT_INTERRUPTIBLE |
					   I915_WAIT_LOCKED |
					   I915_WAIT_ALL,
					   MAX_SCHEDULE_TIMEOUT,
					   NULL);
		if (ret)
			return ret;

		if (!HAS_LLC(to_i915(obj->base.dev)) &&
		    cache_level != I915_CACHE_NONE) {
			/* Access to snoopable pages through the GTT is
			 * incoherent and on some machines causes a hard
			 * lockup. Relinquish the CPU mmaping to force
			 * userspace to refault in the pages and we can
			 * then double check if the GTT mapping is still
			 * valid for that pointer access.
			 */
			i915_gem_release_mmap(obj);

			/* As we no longer need a fence for GTT access,
			 * we can relinquish it now (and so prevent having
			 * to steal a fence from someone else on the next
			 * fence request). Note GPU activity would have
			 * dropped the fence as all snoopable access is
			 * supposed to be linear.
			 */
			list_for_each_entry(vma, &obj->vma_list, obj_link) {
				ret = i915_vma_put_fence(vma);
				if (ret)
					return ret;
			}
		} else {
			/* We either have incoherent backing store and
			 * so no GTT access or the architecture is fully
			 * coherent. In such cases, existing GTT mmaps
			 * ignore the cache bit in the PTE and we can
			 * rewrite it without confusing the GPU or having
			 * to force userspace to fault back in its mmaps.
			 */
		}

		list_for_each_entry(vma, &obj->vma_list, obj_link) {
			if (!drm_mm_node_allocated(&vma->node))
				continue;

			ret = i915_vma_bind(vma, cache_level, PIN_UPDATE);
			if (ret)
				return ret;
		}
	}

	list_for_each_entry(vma, &obj->vma_list, obj_link)
		vma->node.color = cache_level;
	i915_gem_object_set_cache_coherency(obj, cache_level);
	obj->cache_dirty = true; /* Always invalidate stale cachelines */

	return 0;
}

int i915_gem_get_caching_ioctl(struct drm_device *dev, void *data,
			       struct drm_file *file)
{
	struct drm_i915_gem_caching *args = data;
	struct drm_i915_gem_object *obj;
	int err = 0;

	rcu_read_lock();
	obj = i915_gem_object_lookup_rcu(file, args->handle);
	if (!obj) {
		err = -ENOENT;
		goto out;
	}

	switch (obj->cache_level) {
	case I915_CACHE_LLC:
	case I915_CACHE_L3_LLC:
		args->caching = I915_CACHING_CACHED;
		break;

	case I915_CACHE_WT:
		args->caching = I915_CACHING_DISPLAY;
		break;

	default:
		args->caching = I915_CACHING_NONE;
		break;
	}
out:
	rcu_read_unlock();
	return err;
}

int i915_gem_set_caching_ioctl(struct drm_device *dev, void *data,
			       struct drm_file *file)
{
	struct drm_i915_private *i915 = to_i915(dev);
	struct drm_i915_gem_caching *args = data;
	struct drm_i915_gem_object *obj;
	enum i915_cache_level level;
	int ret = 0;

	switch (args->caching) {
	case I915_CACHING_NONE:
		level = I915_CACHE_NONE;
		break;
	case I915_CACHING_CACHED:
		/*
		 * Due to a HW issue on BXT A stepping, GPU stores via a
		 * snooped mapping may leave stale data in a corresponding CPU
		 * cacheline, whereas normally such cachelines would get
		 * invalidated.
		 */
		if (!HAS_LLC(i915) && !HAS_SNOOP(i915))
			return -ENODEV;

		level = I915_CACHE_LLC;
		break;
	case I915_CACHING_DISPLAY:
		level = HAS_WT(i915) ? I915_CACHE_WT : I915_CACHE_NONE;
		break;
	default:
		return -EINVAL;
	}

	obj = i915_gem_object_lookup(file, args->handle);
	if (!obj)
		return -ENOENT;

	if (obj->cache_level == level)
		goto out;

	ret = i915_gem_object_wait(obj,
				   I915_WAIT_INTERRUPTIBLE,
				   MAX_SCHEDULE_TIMEOUT,
				   to_rps_client(file));
	if (ret)
		goto out;

	ret = i915_mutex_lock_interruptible(dev);
	if (ret)
		goto out;

	ret = i915_gem_object_set_cache_level(obj, level);
	mutex_unlock(&dev->struct_mutex);

out:
	i915_gem_object_put(obj);
	return ret;
}

/*
 * Prepare buffer for display plane (scanout, cursors, etc).
 * Can be called from an uninterruptible phase (modesetting) and allows
 * any flushes to be pipelined (for pageflips).
 */
struct i915_vma *
i915_gem_object_pin_to_display_plane(struct drm_i915_gem_object *obj,
				     u32 alignment,
				     const struct i915_ggtt_view *view)
{
	struct i915_vma *vma;
	int ret;

	lockdep_assert_held(&obj->base.dev->struct_mutex);

	/* Mark the global pin early so that we account for the
	 * display coherency whilst setting up the cache domains.
	 */
	obj->pin_global++;

	/* The display engine is not coherent with the LLC cache on gen6.  As
	 * a result, we make sure that the pinning that is about to occur is
	 * done with uncached PTEs. This is lowest common denominator for all
	 * chipsets.
	 *
	 * However for gen6+, we could do better by using the GFDT bit instead
	 * of uncaching, which would allow us to flush all the LLC-cached data
	 * with that bit in the PTE to main memory with just one PIPE_CONTROL.
	 */
	ret = i915_gem_object_set_cache_level(obj,
					      HAS_WT(to_i915(obj->base.dev)) ?
					      I915_CACHE_WT : I915_CACHE_NONE);
	if (ret) {
		vma = ERR_PTR(ret);
		goto err_unpin_global;
	}

	/* As the user may map the buffer once pinned in the display plane
	 * (e.g. libkms for the bootup splash), we have to ensure that we
	 * always use map_and_fenceable for all scanout buffers. However,
	 * it may simply be too big to fit into mappable, in which case
	 * put it anyway and hope that userspace can cope (but always first
	 * try to preserve the existing ABI).
	 */
	vma = ERR_PTR(-ENOSPC);
	if (!view || view->type == I915_GGTT_VIEW_NORMAL)
		vma = i915_gem_object_ggtt_pin(obj, view, 0, alignment,
					       PIN_MAPPABLE | PIN_NONBLOCK);
	if (IS_ERR(vma)) {
		struct drm_i915_private *i915 = to_i915(obj->base.dev);
		unsigned int flags;

		/* Valleyview is definitely limited to scanning out the first
		 * 512MiB. Lets presume this behaviour was inherited from the
		 * g4x display engine and that all earlier gen are similarly
		 * limited. Testing suggests that it is a little more
		 * complicated than this. For example, Cherryview appears quite
		 * happy to scanout from anywhere within its global aperture.
		 */
		flags = 0;
		if (HAS_GMCH_DISPLAY(i915))
			flags = PIN_MAPPABLE;
		vma = i915_gem_object_ggtt_pin(obj, view, 0, alignment, flags);
	}
	if (IS_ERR(vma))
		goto err_unpin_global;

	vma->display_alignment = max_t(u64, vma->display_alignment, alignment);

	/* Treat this as an end-of-frame, like intel_user_framebuffer_dirty() */
	__i915_gem_object_flush_for_display(obj);
	intel_fb_obj_flush(obj, ORIGIN_DIRTYFB);

	/* It should now be out of any other write domains, and we can update
	 * the domain values for our changes.
	 */
	obj->base.read_domains |= I915_GEM_DOMAIN_GTT;

	return vma;

err_unpin_global:
	obj->pin_global--;
	return vma;
}

void
i915_gem_object_unpin_from_display_plane(struct i915_vma *vma)
{
	lockdep_assert_held(&vma->vm->i915->drm.struct_mutex);

	if (WARN_ON(vma->obj->pin_global == 0))
		return;

	if (--vma->obj->pin_global == 0)
		vma->display_alignment = I915_GTT_MIN_ALIGNMENT;

	/* Bump the LRU to try and avoid premature eviction whilst flipping  */
	i915_gem_object_bump_inactive_ggtt(vma->obj);

	i915_vma_unpin(vma);
}

/**
 * Moves a single object to the CPU read, and possibly write domain.
 * @obj: object to act on
 * @write: requesting write or read-only access
 *
 * This function returns when the move is complete, including waiting on
 * flushes to occur.
 */
int
i915_gem_object_set_to_cpu_domain(struct drm_i915_gem_object *obj, bool write)
{
	int ret;

	lockdep_assert_held(&obj->base.dev->struct_mutex);

	ret = i915_gem_object_wait(obj,
				   I915_WAIT_INTERRUPTIBLE |
				   I915_WAIT_LOCKED |
				   (write ? I915_WAIT_ALL : 0),
				   MAX_SCHEDULE_TIMEOUT,
				   NULL);
	if (ret)
		return ret;

	flush_write_domain(obj, ~I915_GEM_DOMAIN_CPU);

	/* Flush the CPU cache if it's still invalid. */
	if ((obj->base.read_domains & I915_GEM_DOMAIN_CPU) == 0) {
		i915_gem_clflush_object(obj, I915_CLFLUSH_SYNC);
		obj->base.read_domains |= I915_GEM_DOMAIN_CPU;
	}

	/* It should now be out of any other write domains, and we can update
	 * the domain values for our changes.
	 */
	GEM_BUG_ON(obj->base.write_domain & ~I915_GEM_DOMAIN_CPU);

	/* If we're writing through the CPU, then the GPU read domains will
	 * need to be invalidated at next use.
	 */
	if (write)
		__start_cpu_write(obj);

	return 0;
}

/* Throttle our rendering by waiting until the ring has completed our requests
 * emitted over 20 msec ago.
 *
 * Note that if we were to use the current jiffies each time around the loop,
 * we wouldn't escape the function with any frames outstanding if the time to
 * render a frame was over 20ms.
 *
 * This should get us reasonable parallelism between CPU and GPU but also
 * relatively low latency when blocking on a particular request to finish.
 */
static int
i915_gem_ring_throttle(struct drm_device *dev, struct drm_file *file)
{
	struct drm_i915_private *dev_priv = to_i915(dev);
	struct drm_i915_file_private *file_priv = file->driver_priv;
	unsigned long recent_enough = jiffies - DRM_I915_THROTTLE_JIFFIES;
	struct drm_i915_gem_request *request, *target = NULL;
	long ret;

	/* ABI: return -EIO if already wedged */
	if (i915_terminally_wedged(&dev_priv->gpu_error))
		return -EIO;

	spin_lock(&file_priv->mm.lock);
	list_for_each_entry(request, &file_priv->mm.request_list, client_link) {
		if (time_after_eq(request->emitted_jiffies, recent_enough))
			break;

		if (target) {
			list_del(&target->client_link);
			target->file_priv = NULL;
		}

		target = request;
	}
	if (target)
		i915_gem_request_get(target);
	spin_unlock(&file_priv->mm.lock);

	if (target == NULL)
		return 0;

	ret = i915_wait_request(target,
				I915_WAIT_INTERRUPTIBLE,
				MAX_SCHEDULE_TIMEOUT);
	i915_gem_request_put(target);

	return ret < 0 ? ret : 0;
}

struct i915_vma *
i915_gem_object_ggtt_pin(struct drm_i915_gem_object *obj,
			 const struct i915_ggtt_view *view,
			 u64 size,
			 u64 alignment,
			 u64 flags)
{
	struct drm_i915_private *dev_priv = to_i915(obj->base.dev);
	struct i915_address_space *vm = &dev_priv->ggtt.base;
	struct i915_vma *vma;
	int ret;

	lockdep_assert_held(&obj->base.dev->struct_mutex);

	if (!view && flags & PIN_MAPPABLE) {
		/* If the required space is larger than the available
		 * aperture, we will not able to find a slot for the
		 * object and unbinding the object now will be in
		 * vain. Worse, doing so may cause us to ping-pong
		 * the object in and out of the Global GTT and
		 * waste a lot of cycles under the mutex.
		 */
		if (obj->base.size > dev_priv->ggtt.mappable_end)
			return ERR_PTR(-E2BIG);

		/* If NONBLOCK is set the caller is optimistically
		 * trying to cache the full object within the mappable
		 * aperture, and *must* have a fallback in place for
		 * situations where we cannot bind the object. We
		 * can be a little more lax here and use the fallback
		 * more often to avoid costly migrations of ourselves
		 * and other objects within the aperture.
		 *
		 * Half-the-aperture is used as a simple heuristic.
		 * More interesting would to do search for a free
		 * block prior to making the commitment to unbind.
		 * That caters for the self-harm case, and with a
		 * little more heuristics (e.g. NOFAULT, NOEVICT)
		 * we could try to minimise harm to others.
		 */
		if (flags & PIN_NONBLOCK &&
		    obj->base.size > dev_priv->ggtt.mappable_end / 2)
			return ERR_PTR(-ENOSPC);
	}

	vma = i915_vma_instance(obj, vm, view);
	if (unlikely(IS_ERR(vma)))
		return vma;

	if (i915_vma_misplaced(vma, size, alignment, flags)) {
		if (flags & PIN_NONBLOCK) {
			if (i915_vma_is_pinned(vma) || i915_vma_is_active(vma))
				return ERR_PTR(-ENOSPC);

			if (flags & PIN_MAPPABLE &&
			    vma->fence_size > dev_priv->ggtt.mappable_end / 2)
				return ERR_PTR(-ENOSPC);
		}

		WARN(i915_vma_is_pinned(vma),
		     "bo is already pinned in ggtt with incorrect alignment:"
		     " offset=%08x, req.alignment=%llx,"
		     " req.map_and_fenceable=%d, vma->map_and_fenceable=%d\n",
		     i915_ggtt_offset(vma), alignment,
		     !!(flags & PIN_MAPPABLE),
		     i915_vma_is_map_and_fenceable(vma));
		ret = i915_vma_unbind(vma);
		if (ret)
			return ERR_PTR(ret);
	}

	ret = i915_vma_pin(vma, size, alignment, flags | PIN_GLOBAL);
	if (ret)
		return ERR_PTR(ret);

	return vma;
}

static __always_inline unsigned int __busy_read_flag(unsigned int id)
{
	/* Note that we could alias engines in the execbuf API, but
	 * that would be very unwise as it prevents userspace from
	 * fine control over engine selection. Ahem.
	 *
	 * This should be something like EXEC_MAX_ENGINE instead of
	 * I915_NUM_ENGINES.
	 */
	BUILD_BUG_ON(I915_NUM_ENGINES > 16);
	return 0x10000 << id;
}

static __always_inline unsigned int __busy_write_id(unsigned int id)
{
	/* The uABI guarantees an active writer is also amongst the read
	 * engines. This would be true if we accessed the activity tracking
	 * under the lock, but as we perform the lookup of the object and
	 * its activity locklessly we can not guarantee that the last_write
	 * being active implies that we have set the same engine flag from
	 * last_read - hence we always set both read and write busy for
	 * last_write.
	 */
	return id | __busy_read_flag(id);
}

static __always_inline unsigned int
__busy_set_if_active(const struct dma_fence *fence,
		     unsigned int (*flag)(unsigned int id))
{
	struct drm_i915_gem_request *rq;

	/* We have to check the current hw status of the fence as the uABI
	 * guarantees forward progress. We could rely on the idle worker
	 * to eventually flush us, but to minimise latency just ask the
	 * hardware.
	 *
	 * Note we only report on the status of native fences.
	 */
	if (!dma_fence_is_i915(fence))
		return 0;

	/* opencode to_request() in order to avoid const warnings */
	rq = container_of(fence, struct drm_i915_gem_request, fence);
	if (i915_gem_request_completed(rq))
		return 0;

	return flag(rq->engine->uabi_id);
}

static __always_inline unsigned int
busy_check_reader(const struct dma_fence *fence)
{
	return __busy_set_if_active(fence, __busy_read_flag);
}

static __always_inline unsigned int
busy_check_writer(const struct dma_fence *fence)
{
	if (!fence)
		return 0;

	return __busy_set_if_active(fence, __busy_write_id);
}

int
i915_gem_busy_ioctl(struct drm_device *dev, void *data,
		    struct drm_file *file)
{
	struct drm_i915_gem_busy *args = data;
	struct drm_i915_gem_object *obj;
	struct reservation_object_list *list;
	unsigned int seq;
	int err;

	err = -ENOENT;
	rcu_read_lock();
	obj = i915_gem_object_lookup_rcu(file, args->handle);
	if (!obj)
		goto out;

	/* A discrepancy here is that we do not report the status of
	 * non-i915 fences, i.e. even though we may report the object as idle,
	 * a call to set-domain may still stall waiting for foreign rendering.
	 * This also means that wait-ioctl may report an object as busy,
	 * where busy-ioctl considers it idle.
	 *
	 * We trade the ability to warn of foreign fences to report on which
	 * i915 engines are active for the object.
	 *
	 * Alternatively, we can trade that extra information on read/write
	 * activity with
	 *	args->busy =
	 *		!reservation_object_test_signaled_rcu(obj->resv, true);
	 * to report the overall busyness. This is what the wait-ioctl does.
	 *
	 */
retry:
	seq = raw_read_seqcount(&obj->resv->seq);

	/* Translate the exclusive fence to the READ *and* WRITE engine */
	args->busy = busy_check_writer(rcu_dereference(obj->resv->fence_excl));

	/* Translate shared fences to READ set of engines */
	list = rcu_dereference(obj->resv->fence);
	if (list) {
		unsigned int shared_count = list->shared_count, i;

		for (i = 0; i < shared_count; ++i) {
			struct dma_fence *fence =
				rcu_dereference(list->shared[i]);

			args->busy |= busy_check_reader(fence);
		}
	}

	if (args->busy && read_seqcount_retry(&obj->resv->seq, seq))
		goto retry;

	err = 0;
out:
	rcu_read_unlock();
	return err;
}

int
i915_gem_throttle_ioctl(struct drm_device *dev, void *data,
			struct drm_file *file_priv)
{
	return i915_gem_ring_throttle(dev, file_priv);
}

int
i915_gem_madvise_ioctl(struct drm_device *dev, void *data,
		       struct drm_file *file_priv)
{
	struct drm_i915_private *dev_priv = to_i915(dev);
	struct drm_i915_gem_madvise *args = data;
	struct drm_i915_gem_object *obj;
	int err;

	switch (args->madv) {
	case I915_MADV_DONTNEED:
	case I915_MADV_WILLNEED:
	    break;
	default:
	    return -EINVAL;
	}

	obj = i915_gem_object_lookup(file_priv, args->handle);
	if (!obj)
		return -ENOENT;

	err = mutex_lock_interruptible(&obj->mm.lock);
	if (err)
		goto out;

	if (i915_gem_object_has_pages(obj) &&
	    i915_gem_object_is_tiled(obj) &&
	    dev_priv->quirks & QUIRK_PIN_SWIZZLED_PAGES) {
		if (obj->mm.madv == I915_MADV_WILLNEED) {
			GEM_BUG_ON(!obj->mm.quirked);
			__i915_gem_object_unpin_pages(obj);
			obj->mm.quirked = false;
		}
		if (args->madv == I915_MADV_WILLNEED) {
			GEM_BUG_ON(obj->mm.quirked);
			__i915_gem_object_pin_pages(obj);
			obj->mm.quirked = true;
		}
	}

	if (obj->mm.madv != __I915_MADV_PURGED)
		obj->mm.madv = args->madv;

	/* if the object is no longer attached, discard its backing storage */
	if (obj->mm.madv == I915_MADV_DONTNEED &&
	    !i915_gem_object_has_pages(obj))
		i915_gem_object_truncate(obj);

	args->retained = obj->mm.madv != __I915_MADV_PURGED;
	mutex_unlock(&obj->mm.lock);

out:
	i915_gem_object_put(obj);
	return err;
}

static void
frontbuffer_retire(struct i915_gem_active *active,
		   struct drm_i915_gem_request *request)
{
	struct drm_i915_gem_object *obj =
		container_of(active, typeof(*obj), frontbuffer_write);

	intel_fb_obj_flush(obj, ORIGIN_CS);
}

void i915_gem_object_init(struct drm_i915_gem_object *obj,
			  const struct drm_i915_gem_object_ops *ops)
{
	mutex_init(&obj->mm.lock);

<<<<<<< HEAD
	INIT_LIST_HEAD(&obj->global_link);
=======
>>>>>>> cdc1cdca
	INIT_LIST_HEAD(&obj->vma_list);
	INIT_LIST_HEAD(&obj->lut_list);
	INIT_LIST_HEAD(&obj->batch_pool_link);

	obj->ops = ops;

	reservation_object_init(&obj->__builtin_resv);
	obj->resv = &obj->__builtin_resv;

	obj->frontbuffer_ggtt_origin = ORIGIN_GTT;
	init_request_active(&obj->frontbuffer_write, frontbuffer_retire);

	obj->mm.madv = I915_MADV_WILLNEED;
	INIT_RADIX_TREE(&obj->mm.get_page.radix, GFP_KERNEL | __GFP_NOWARN);
	mutex_init(&obj->mm.get_page.lock);

	i915_gem_info_add_obj(to_i915(obj->base.dev), obj->base.size);
}

static const struct drm_i915_gem_object_ops i915_gem_object_ops = {
	.flags = I915_GEM_OBJECT_HAS_STRUCT_PAGE |
		 I915_GEM_OBJECT_IS_SHRINKABLE,

	.get_pages = i915_gem_object_get_pages_gtt,
	.put_pages = i915_gem_object_put_pages_gtt,

	.pwrite = i915_gem_object_pwrite_gtt,
};

static int i915_gem_object_create_shmem(struct drm_device *dev,
					struct drm_gem_object *obj,
					size_t size)
{
	struct drm_i915_private *i915 = to_i915(dev);
	unsigned long flags = VM_NORESERVE;
	struct file *filp;

	drm_gem_private_object_init(dev, obj, size);

	if (i915->mm.gemfs)
		filp = shmem_file_setup_with_mnt(i915->mm.gemfs, "i915", size,
						 flags);
	else
		filp = shmem_file_setup("i915", size, flags);

	if (IS_ERR(filp))
		return PTR_ERR(filp);

	obj->filp = filp;

	return 0;
}

struct drm_i915_gem_object *
i915_gem_object_create(struct drm_i915_private *dev_priv, u64 size)
{
	struct drm_i915_gem_object *obj;
	struct address_space *mapping;
	unsigned int cache_level;
	gfp_t mask;
	int ret;

	/* There is a prevalence of the assumption that we fit the object's
	 * page count inside a 32bit _signed_ variable. Let's document this and
	 * catch if we ever need to fix it. In the meantime, if you do spot
	 * such a local variable, please consider fixing!
	 */
	if (size >> PAGE_SHIFT > INT_MAX)
		return ERR_PTR(-E2BIG);

	if (overflows_type(size, obj->base.size))
		return ERR_PTR(-E2BIG);

	obj = i915_gem_object_alloc(dev_priv);
	if (obj == NULL)
		return ERR_PTR(-ENOMEM);

	ret = i915_gem_object_create_shmem(&dev_priv->drm, &obj->base, size);
	if (ret)
		goto fail;

	mask = GFP_HIGHUSER | __GFP_RECLAIMABLE;
	if (IS_I965GM(dev_priv) || IS_I965G(dev_priv)) {
		/* 965gm cannot relocate objects above 4GiB. */
		mask &= ~__GFP_HIGHMEM;
		mask |= __GFP_DMA32;
	}

	mapping = obj->base.filp->f_mapping;
	mapping_set_gfp_mask(mapping, mask);
	GEM_BUG_ON(!(mapping_gfp_mask(mapping) & __GFP_RECLAIM));

	i915_gem_object_init(obj, &i915_gem_object_ops);

	obj->base.write_domain = I915_GEM_DOMAIN_CPU;
	obj->base.read_domains = I915_GEM_DOMAIN_CPU;

	if (HAS_LLC(dev_priv))
		/* On some devices, we can have the GPU use the LLC (the CPU
		 * cache) for about a 10% performance improvement
		 * compared to uncached.  Graphics requests other than
		 * display scanout are coherent with the CPU in
		 * accessing this cache.  This means in this mode we
		 * don't need to clflush on the CPU side, and on the
		 * GPU side we only need to flush internal caches to
		 * get data visible to the CPU.
		 *
		 * However, we maintain the display planes as UC, and so
		 * need to rebind when first used as such.
		 */
		cache_level = I915_CACHE_LLC;
	else
		cache_level = I915_CACHE_NONE;

	i915_gem_object_set_cache_coherency(obj, cache_level);

	trace_i915_gem_object_create(obj);

	return obj;

fail:
	i915_gem_object_free(obj);
	return ERR_PTR(ret);
}

static bool discard_backing_storage(struct drm_i915_gem_object *obj)
{
	/* If we are the last user of the backing storage (be it shmemfs
	 * pages or stolen etc), we know that the pages are going to be
	 * immediately released. In this case, we can then skip copying
	 * back the contents from the GPU.
	 */

	if (obj->mm.madv != I915_MADV_WILLNEED)
		return false;

	if (obj->base.filp == NULL)
		return true;

	/* At first glance, this looks racy, but then again so would be
	 * userspace racing mmap against close. However, the first external
	 * reference to the filp can only be obtained through the
	 * i915_gem_mmap_ioctl() which safeguards us against the user
	 * acquiring such a reference whilst we are in the middle of
	 * freeing the object.
	 */
	return atomic_long_read(&obj->base.filp->f_count) == 1;
}

static void __i915_gem_free_objects(struct drm_i915_private *i915,
				    struct llist_node *freed)
{
	struct drm_i915_gem_object *obj, *on;

	intel_runtime_pm_get(i915);
	llist_for_each_entry_safe(obj, on, freed, freed) {
		struct i915_vma *vma, *vn;

		trace_i915_gem_object_destroy(obj);

		mutex_lock(&i915->drm.struct_mutex);

		GEM_BUG_ON(i915_gem_object_is_active(obj));
		list_for_each_entry_safe(vma, vn,
					 &obj->vma_list, obj_link) {
			GEM_BUG_ON(i915_vma_is_active(vma));
			vma->flags &= ~I915_VMA_PIN_MASK;
			i915_vma_close(vma);
		}
		GEM_BUG_ON(!list_empty(&obj->vma_list));
		GEM_BUG_ON(!RB_EMPTY_ROOT(&obj->vma_tree));

		/* This serializes freeing with the shrinker. Since the free
		 * is delayed, first by RCU then by the workqueue, we want the
		 * shrinker to be able to free pages of unreferenced objects,
		 * or else we may oom whilst there are plenty of deferred
		 * freed objects.
		 */
		if (i915_gem_object_has_pages(obj)) {
			spin_lock(&i915->mm.obj_lock);
			list_del_init(&obj->mm.link);
			spin_unlock(&i915->mm.obj_lock);
		}

		mutex_unlock(&i915->drm.struct_mutex);

		GEM_BUG_ON(obj->bind_count);
		GEM_BUG_ON(obj->userfault_count);
		GEM_BUG_ON(atomic_read(&obj->frontbuffer_bits));
		GEM_BUG_ON(!list_empty(&obj->lut_list));

		if (obj->ops->release)
			obj->ops->release(obj);

		if (WARN_ON(i915_gem_object_has_pinned_pages(obj)))
			atomic_set(&obj->mm.pages_pin_count, 0);
		__i915_gem_object_put_pages(obj, I915_MM_NORMAL);
		GEM_BUG_ON(i915_gem_object_has_pages(obj));

		if (obj->base.import_attach)
			drm_prime_gem_destroy(&obj->base, NULL);

		reservation_object_fini(&obj->__builtin_resv);
		drm_gem_object_release(&obj->base);
		i915_gem_info_remove_obj(i915, obj->base.size);

		kfree(obj->bit_17);
		i915_gem_object_free(obj);

		if (on)
			cond_resched();
	}
	intel_runtime_pm_put(i915);
}

static void i915_gem_flush_free_objects(struct drm_i915_private *i915)
{
	struct llist_node *freed;

	/* Free the oldest, most stale object to keep the free_list short */
	freed = NULL;
	if (!llist_empty(&i915->mm.free_list)) { /* quick test for hotpath */
		/* Only one consumer of llist_del_first() allowed */
		spin_lock(&i915->mm.free_lock);
		freed = llist_del_first(&i915->mm.free_list);
		spin_unlock(&i915->mm.free_lock);
	}
	if (unlikely(freed)) {
		freed->next = NULL;
		__i915_gem_free_objects(i915, freed);
	}
}

static void __i915_gem_free_work(struct work_struct *work)
{
	struct drm_i915_private *i915 =
		container_of(work, struct drm_i915_private, mm.free_work);
	struct llist_node *freed;

	/* All file-owned VMA should have been released by this point through
	 * i915_gem_close_object(), or earlier by i915_gem_context_close().
	 * However, the object may also be bound into the global GTT (e.g.
	 * older GPUs without per-process support, or for direct access through
	 * the GTT either for the user or for scanout). Those VMA still need to
	 * unbound now.
	 */

	while ((freed = llist_del_all(&i915->mm.free_list))) {
		__i915_gem_free_objects(i915, freed);
		if (need_resched())
			break;
	}
}

static void __i915_gem_free_object_rcu(struct rcu_head *head)
{
	struct drm_i915_gem_object *obj =
		container_of(head, typeof(*obj), rcu);
	struct drm_i915_private *i915 = to_i915(obj->base.dev);

	/* We can't simply use call_rcu() from i915_gem_free_object()
	 * as we need to block whilst unbinding, and the call_rcu
	 * task may be called from softirq context. So we take a
	 * detour through a worker.
	 */
	if (llist_add(&obj->freed, &i915->mm.free_list))
		schedule_work(&i915->mm.free_work);
}

void i915_gem_free_object(struct drm_gem_object *gem_obj)
{
	struct drm_i915_gem_object *obj = to_intel_bo(gem_obj);

	if (obj->mm.quirked)
		__i915_gem_object_unpin_pages(obj);

	if (discard_backing_storage(obj))
		obj->mm.madv = I915_MADV_DONTNEED;

	/* Before we free the object, make sure any pure RCU-only
	 * read-side critical sections are complete, e.g.
	 * i915_gem_busy_ioctl(). For the corresponding synchronized
	 * lookup see i915_gem_object_lookup_rcu().
	 */
	call_rcu(&obj->rcu, __i915_gem_free_object_rcu);
}

void __i915_gem_object_release_unless_active(struct drm_i915_gem_object *obj)
{
	lockdep_assert_held(&obj->base.dev->struct_mutex);

	if (!i915_gem_object_has_active_reference(obj) &&
	    i915_gem_object_is_active(obj))
		i915_gem_object_set_active_reference(obj);
	else
		i915_gem_object_put(obj);
}

static void assert_kernel_context_is_current(struct drm_i915_private *dev_priv)
{
	struct intel_engine_cs *engine;
	enum intel_engine_id id;

	for_each_engine(engine, dev_priv, id)
		GEM_BUG_ON(engine->last_retired_context &&
			   !i915_gem_context_is_kernel(engine->last_retired_context));
}

void i915_gem_sanitize(struct drm_i915_private *i915)
{
	if (i915_terminally_wedged(&i915->gpu_error)) {
		mutex_lock(&i915->drm.struct_mutex);
		i915_gem_unset_wedged(i915);
		mutex_unlock(&i915->drm.struct_mutex);
	}

	/*
	 * If we inherit context state from the BIOS or earlier occupants
	 * of the GPU, the GPU may be in an inconsistent state when we
	 * try to take over. The only way to remove the earlier state
	 * is by resetting. However, resetting on earlier gen is tricky as
	 * it may impact the display and we are uncertain about the stability
	 * of the reset, so this could be applied to even earlier gen.
	 */
	if (INTEL_GEN(i915) >= 5) {
		int reset = intel_gpu_reset(i915, ALL_ENGINES);
		WARN_ON(reset && reset != -ENODEV);
	}
}

int i915_gem_suspend(struct drm_i915_private *dev_priv)
{
	struct drm_device *dev = &dev_priv->drm;
	int ret;

	intel_runtime_pm_get(dev_priv);
	intel_suspend_gt_powersave(dev_priv);

	mutex_lock(&dev->struct_mutex);

	/* We have to flush all the executing contexts to main memory so
	 * that they can saved in the hibernation image. To ensure the last
	 * context image is coherent, we have to switch away from it. That
	 * leaves the dev_priv->kernel_context still active when
	 * we actually suspend, and its image in memory may not match the GPU
	 * state. Fortunately, the kernel_context is disposable and we do
	 * not rely on its state.
	 */
	ret = i915_gem_switch_to_kernel_context(dev_priv);
	if (ret)
		goto err_unlock;

	ret = i915_gem_wait_for_idle(dev_priv,
				     I915_WAIT_INTERRUPTIBLE |
				     I915_WAIT_LOCKED);
	if (ret && ret != -EIO)
		goto err_unlock;

	assert_kernel_context_is_current(dev_priv);
	i915_gem_contexts_lost(dev_priv);
	mutex_unlock(&dev->struct_mutex);

	intel_guc_suspend(dev_priv);

	cancel_delayed_work_sync(&dev_priv->gpu_error.hangcheck_work);
	cancel_delayed_work_sync(&dev_priv->gt.retire_work);

	/* As the idle_work is rearming if it detects a race, play safe and
	 * repeat the flush until it is definitely idle.
	 */
	drain_delayed_work(&dev_priv->gt.idle_work);

	/* Assert that we sucessfully flushed all the work and
	 * reset the GPU back to its idle, low power state.
	 */
	WARN_ON(dev_priv->gt.awake);
	if (WARN_ON(!intel_engines_are_idle(dev_priv)))
		i915_gem_set_wedged(dev_priv); /* no hope, discard everything */

	/*
	 * Neither the BIOS, ourselves or any other kernel
	 * expects the system to be in execlists mode on startup,
	 * so we need to reset the GPU back to legacy mode. And the only
	 * known way to disable logical contexts is through a GPU reset.
	 *
	 * So in order to leave the system in a known default configuration,
	 * always reset the GPU upon unload and suspend. Afterwards we then
	 * clean up the GEM state tracking, flushing off the requests and
	 * leaving the system in a known idle state.
	 *
	 * Note that is of the upmost importance that the GPU is idle and
	 * all stray writes are flushed *before* we dismantle the backing
	 * storage for the pinned objects.
	 *
	 * However, since we are uncertain that resetting the GPU on older
	 * machines is a good idea, we don't - just in case it leaves the
	 * machine in an unusable condition.
	 */
	i915_gem_sanitize(dev_priv);

	intel_runtime_pm_put(dev_priv);
	return 0;

err_unlock:
	mutex_unlock(&dev->struct_mutex);
	intel_runtime_pm_put(dev_priv);
	return ret;
}

void i915_gem_resume(struct drm_i915_private *dev_priv)
{
	struct drm_device *dev = &dev_priv->drm;

	WARN_ON(dev_priv->gt.awake);

	mutex_lock(&dev->struct_mutex);
	i915_gem_restore_gtt_mappings(dev_priv);
	i915_gem_restore_fences(dev_priv);

	/* As we didn't flush the kernel context before suspend, we cannot
	 * guarantee that the context image is complete. So let's just reset
	 * it and start again.
	 */
	dev_priv->gt.resume(dev_priv);

	mutex_unlock(&dev->struct_mutex);
}

void i915_gem_init_swizzling(struct drm_i915_private *dev_priv)
{
	if (INTEL_GEN(dev_priv) < 5 ||
	    dev_priv->mm.bit_6_swizzle_x == I915_BIT_6_SWIZZLE_NONE)
		return;

	I915_WRITE(DISP_ARB_CTL, I915_READ(DISP_ARB_CTL) |
				 DISP_TILE_SURFACE_SWIZZLING);

	if (IS_GEN5(dev_priv))
		return;

	I915_WRITE(TILECTL, I915_READ(TILECTL) | TILECTL_SWZCTL);
	if (IS_GEN6(dev_priv))
		I915_WRITE(ARB_MODE, _MASKED_BIT_ENABLE(ARB_MODE_SWIZZLE_SNB));
	else if (IS_GEN7(dev_priv))
		I915_WRITE(ARB_MODE, _MASKED_BIT_ENABLE(ARB_MODE_SWIZZLE_IVB));
	else if (IS_GEN8(dev_priv))
		I915_WRITE(GAMTARBMODE, _MASKED_BIT_ENABLE(ARB_MODE_SWIZZLE_BDW));
	else
		BUG();
}

static void init_unused_ring(struct drm_i915_private *dev_priv, u32 base)
{
	I915_WRITE(RING_CTL(base), 0);
	I915_WRITE(RING_HEAD(base), 0);
	I915_WRITE(RING_TAIL(base), 0);
	I915_WRITE(RING_START(base), 0);
}

static void init_unused_rings(struct drm_i915_private *dev_priv)
{
	if (IS_I830(dev_priv)) {
		init_unused_ring(dev_priv, PRB1_BASE);
		init_unused_ring(dev_priv, SRB0_BASE);
		init_unused_ring(dev_priv, SRB1_BASE);
		init_unused_ring(dev_priv, SRB2_BASE);
		init_unused_ring(dev_priv, SRB3_BASE);
	} else if (IS_GEN2(dev_priv)) {
		init_unused_ring(dev_priv, SRB0_BASE);
		init_unused_ring(dev_priv, SRB1_BASE);
	} else if (IS_GEN3(dev_priv)) {
		init_unused_ring(dev_priv, PRB1_BASE);
		init_unused_ring(dev_priv, PRB2_BASE);
	}
}

static int __i915_gem_restart_engines(void *data)
{
	struct drm_i915_private *i915 = data;
	struct intel_engine_cs *engine;
	enum intel_engine_id id;
	int err;

	for_each_engine(engine, i915, id) {
		err = engine->init_hw(engine);
		if (err)
			return err;
	}

	return 0;
}

int i915_gem_init_hw(struct drm_i915_private *dev_priv)
{
	int ret;

	dev_priv->gt.last_init_time = ktime_get();

	/* Double layer security blanket, see i915_gem_init() */
	intel_uncore_forcewake_get(dev_priv, FORCEWAKE_ALL);

	if (HAS_EDRAM(dev_priv) && INTEL_GEN(dev_priv) < 9)
		I915_WRITE(HSW_IDICR, I915_READ(HSW_IDICR) | IDIHASHMSK(0xf));

	if (IS_HASWELL(dev_priv))
		I915_WRITE(MI_PREDICATE_RESULT_2, IS_HSW_GT3(dev_priv) ?
			   LOWER_SLICE_ENABLED : LOWER_SLICE_DISABLED);

	if (HAS_PCH_NOP(dev_priv)) {
		if (IS_IVYBRIDGE(dev_priv)) {
			u32 temp = I915_READ(GEN7_MSG_CTL);
			temp &= ~(WAIT_FOR_PCH_FLR_ACK | WAIT_FOR_PCH_RESET_ACK);
			I915_WRITE(GEN7_MSG_CTL, temp);
		} else if (INTEL_GEN(dev_priv) >= 7) {
			u32 temp = I915_READ(HSW_NDE_RSTWRN_OPT);
			temp &= ~RESET_PCH_HANDSHAKE_ENABLE;
			I915_WRITE(HSW_NDE_RSTWRN_OPT, temp);
		}
	}

	i915_gem_init_swizzling(dev_priv);

	/*
	 * At least 830 can leave some of the unused rings
	 * "active" (ie. head != tail) after resume which
	 * will prevent c3 entry. Makes sure all unused rings
	 * are totally idle.
	 */
	init_unused_rings(dev_priv);

	BUG_ON(!dev_priv->kernel_context);
	if (i915_terminally_wedged(&dev_priv->gpu_error)) {
		ret = -EIO;
		goto out;
	}

	ret = i915_ppgtt_init_hw(dev_priv);
	if (ret) {
		DRM_ERROR("PPGTT enable HW failed %d\n", ret);
		goto out;
	}

	/* Need to do basic initialisation of all rings first: */
	ret = __i915_gem_restart_engines(dev_priv);
	if (ret)
		goto out;

	intel_mocs_init_l3cc_table(dev_priv);

	/* We can't enable contexts until all firmware is loaded */
	ret = intel_uc_init_hw(dev_priv);
	if (ret)
		goto out;

out:
	intel_uncore_forcewake_put(dev_priv, FORCEWAKE_ALL);
	return ret;
}

bool intel_sanitize_semaphores(struct drm_i915_private *dev_priv, int value)
{
	if (INTEL_INFO(dev_priv)->gen < 6)
		return false;

	/* TODO: make semaphores and Execlists play nicely together */
	if (i915_modparams.enable_execlists)
		return false;

	if (value >= 0)
		return value;

	/* Enable semaphores on SNB when IO remapping is off */
	if (IS_GEN6(dev_priv) && intel_vtd_active())
		return false;

	return true;
}

int i915_gem_init(struct drm_i915_private *dev_priv)
{
	int ret;

	mutex_lock(&dev_priv->drm.struct_mutex);

	/*
	 * We need to fallback to 4K pages since gvt gtt handling doesn't
	 * support huge page entries - we will need to check either hypervisor
	 * mm can support huge guest page or just do emulation in gvt.
	 */
	if (intel_vgpu_active(dev_priv))
		mkwrite_device_info(dev_priv)->page_sizes =
			I915_GTT_PAGE_SIZE_4K;

	dev_priv->mm.unordered_timeline = dma_fence_context_alloc(1);

	if (!i915_modparams.enable_execlists) {
		dev_priv->gt.resume = intel_legacy_submission_resume;
		dev_priv->gt.cleanup_engine = intel_engine_cleanup;
	} else {
		dev_priv->gt.resume = intel_lr_context_resume;
		dev_priv->gt.cleanup_engine = intel_logical_ring_cleanup;
	}

	/* This is just a security blanket to placate dragons.
	 * On some systems, we very sporadically observe that the first TLBs
	 * used by the CS may be stale, despite us poking the TLB reset. If
	 * we hold the forcewake during initialisation these problems
	 * just magically go away.
	 */
	intel_uncore_forcewake_get(dev_priv, FORCEWAKE_ALL);

	ret = i915_gem_init_userptr(dev_priv);
	if (ret)
		goto out_unlock;

	ret = i915_gem_init_ggtt(dev_priv);
	if (ret)
		goto out_unlock;

	ret = i915_gem_contexts_init(dev_priv);
	if (ret)
		goto out_unlock;

	ret = intel_engines_init(dev_priv);
	if (ret)
		goto out_unlock;

	ret = i915_gem_init_hw(dev_priv);
	if (ret == -EIO) {
		/* Allow engine initialisation to fail by marking the GPU as
		 * wedged. But we only want to do this where the GPU is angry,
		 * for all other failure, such as an allocation failure, bail.
		 */
		if (!i915_terminally_wedged(&dev_priv->gpu_error)) {
			DRM_ERROR("Failed to initialize GPU, declaring it wedged\n");
			i915_gem_set_wedged(dev_priv);
		}
		ret = 0;
	}

out_unlock:
	intel_uncore_forcewake_put(dev_priv, FORCEWAKE_ALL);
	mutex_unlock(&dev_priv->drm.struct_mutex);

	return ret;
}

void i915_gem_init_mmio(struct drm_i915_private *i915)
{
	i915_gem_sanitize(i915);
}

void
i915_gem_cleanup_engines(struct drm_i915_private *dev_priv)
{
	struct intel_engine_cs *engine;
	enum intel_engine_id id;

	for_each_engine(engine, dev_priv, id)
		dev_priv->gt.cleanup_engine(engine);
}

void
i915_gem_load_init_fences(struct drm_i915_private *dev_priv)
{
	int i;

	if (INTEL_INFO(dev_priv)->gen >= 7 && !IS_VALLEYVIEW(dev_priv) &&
	    !IS_CHERRYVIEW(dev_priv))
		dev_priv->num_fence_regs = 32;
	else if (INTEL_INFO(dev_priv)->gen >= 4 ||
		 IS_I945G(dev_priv) || IS_I945GM(dev_priv) ||
		 IS_G33(dev_priv) || IS_PINEVIEW(dev_priv))
		dev_priv->num_fence_regs = 16;
	else
		dev_priv->num_fence_regs = 8;

	if (intel_vgpu_active(dev_priv))
		dev_priv->num_fence_regs =
				I915_READ(vgtif_reg(avail_rs.fence_num));

	/* Initialize fence registers to zero */
	for (i = 0; i < dev_priv->num_fence_regs; i++) {
		struct drm_i915_fence_reg *fence = &dev_priv->fence_regs[i];

		fence->i915 = dev_priv;
		fence->id = i;
		list_add_tail(&fence->link, &dev_priv->mm.fence_list);
	}
	i915_gem_restore_fences(dev_priv);

	i915_gem_detect_bit_6_swizzle(dev_priv);
}

int
i915_gem_load_init(struct drm_i915_private *dev_priv)
{
	int err = -ENOMEM;

	dev_priv->objects = KMEM_CACHE(drm_i915_gem_object, SLAB_HWCACHE_ALIGN);
	if (!dev_priv->objects)
		goto err_out;

	dev_priv->vmas = KMEM_CACHE(i915_vma, SLAB_HWCACHE_ALIGN);
	if (!dev_priv->vmas)
		goto err_objects;

	dev_priv->luts = KMEM_CACHE(i915_lut_handle, 0);
	if (!dev_priv->luts)
		goto err_vmas;

	dev_priv->requests = KMEM_CACHE(drm_i915_gem_request,
					SLAB_HWCACHE_ALIGN |
					SLAB_RECLAIM_ACCOUNT |
					SLAB_TYPESAFE_BY_RCU);
	if (!dev_priv->requests)
		goto err_luts;

	dev_priv->dependencies = KMEM_CACHE(i915_dependency,
					    SLAB_HWCACHE_ALIGN |
					    SLAB_RECLAIM_ACCOUNT);
	if (!dev_priv->dependencies)
		goto err_requests;

	dev_priv->priorities = KMEM_CACHE(i915_priolist, SLAB_HWCACHE_ALIGN);
	if (!dev_priv->priorities)
		goto err_dependencies;

	mutex_lock(&dev_priv->drm.struct_mutex);
	INIT_LIST_HEAD(&dev_priv->gt.timelines);
	err = i915_gem_timeline_init__global(dev_priv);
	mutex_unlock(&dev_priv->drm.struct_mutex);
	if (err)
		goto err_priorities;

	INIT_WORK(&dev_priv->mm.free_work, __i915_gem_free_work);

	spin_lock_init(&dev_priv->mm.obj_lock);
	spin_lock_init(&dev_priv->mm.free_lock);
	init_llist_head(&dev_priv->mm.free_list);
	INIT_LIST_HEAD(&dev_priv->mm.unbound_list);
	INIT_LIST_HEAD(&dev_priv->mm.bound_list);
	INIT_LIST_HEAD(&dev_priv->mm.fence_list);
	INIT_LIST_HEAD(&dev_priv->mm.userfault_list);

	INIT_DELAYED_WORK(&dev_priv->gt.retire_work,
			  i915_gem_retire_work_handler);
	INIT_DELAYED_WORK(&dev_priv->gt.idle_work,
			  i915_gem_idle_work_handler);
	init_waitqueue_head(&dev_priv->gpu_error.wait_queue);
	init_waitqueue_head(&dev_priv->gpu_error.reset_queue);

	atomic_set(&dev_priv->mm.bsd_engine_dispatch_index, 0);

	spin_lock_init(&dev_priv->fb_tracking.lock);

	err = i915_gemfs_init(dev_priv);
	if (err)
		DRM_NOTE("Unable to create a private tmpfs mount, hugepage support will be disabled(%d).\n", err);

	return 0;

err_priorities:
	kmem_cache_destroy(dev_priv->priorities);
err_dependencies:
	kmem_cache_destroy(dev_priv->dependencies);
err_requests:
	kmem_cache_destroy(dev_priv->requests);
err_luts:
	kmem_cache_destroy(dev_priv->luts);
err_vmas:
	kmem_cache_destroy(dev_priv->vmas);
err_objects:
	kmem_cache_destroy(dev_priv->objects);
err_out:
	return err;
}

void i915_gem_load_cleanup(struct drm_i915_private *dev_priv)
{
	i915_gem_drain_freed_objects(dev_priv);
	WARN_ON(!llist_empty(&dev_priv->mm.free_list));
	WARN_ON(dev_priv->mm.object_count);

	mutex_lock(&dev_priv->drm.struct_mutex);
	i915_gem_timeline_fini(&dev_priv->gt.global_timeline);
	WARN_ON(!list_empty(&dev_priv->gt.timelines));
	mutex_unlock(&dev_priv->drm.struct_mutex);

	kmem_cache_destroy(dev_priv->priorities);
	kmem_cache_destroy(dev_priv->dependencies);
	kmem_cache_destroy(dev_priv->requests);
	kmem_cache_destroy(dev_priv->luts);
	kmem_cache_destroy(dev_priv->vmas);
	kmem_cache_destroy(dev_priv->objects);

	/* And ensure that our DESTROY_BY_RCU slabs are truly destroyed */
	rcu_barrier();

	i915_gemfs_fini(dev_priv);
}

int i915_gem_freeze(struct drm_i915_private *dev_priv)
{
	/* Discard all purgeable objects, let userspace recover those as
	 * required after resuming.
	 */
	i915_gem_shrink_all(dev_priv);

	return 0;
}

int i915_gem_freeze_late(struct drm_i915_private *dev_priv)
{
	struct drm_i915_gem_object *obj;
	struct list_head *phases[] = {
		&dev_priv->mm.unbound_list,
		&dev_priv->mm.bound_list,
		NULL
	}, **p;

	/* Called just before we write the hibernation image.
	 *
	 * We need to update the domain tracking to reflect that the CPU
	 * will be accessing all the pages to create and restore from the
	 * hibernation, and so upon restoration those pages will be in the
	 * CPU domain.
	 *
	 * To make sure the hibernation image contains the latest state,
	 * we update that state just before writing out the image.
	 *
	 * To try and reduce the hibernation image, we manually shrink
	 * the objects as well, see i915_gem_freeze()
	 */

	i915_gem_shrink(dev_priv, -1UL, NULL, I915_SHRINK_UNBOUND);
	i915_gem_drain_freed_objects(dev_priv);

	spin_lock(&dev_priv->mm.obj_lock);
	for (p = phases; *p; p++) {
		list_for_each_entry(obj, *p, mm.link)
			__start_cpu_write(obj);
	}
	spin_unlock(&dev_priv->mm.obj_lock);

	return 0;
}

void i915_gem_release(struct drm_device *dev, struct drm_file *file)
{
	struct drm_i915_file_private *file_priv = file->driver_priv;
	struct drm_i915_gem_request *request;

	/* Clean up our request list when the client is going away, so that
	 * later retire_requests won't dereference our soon-to-be-gone
	 * file_priv.
	 */
	spin_lock(&file_priv->mm.lock);
	list_for_each_entry(request, &file_priv->mm.request_list, client_link)
		request->file_priv = NULL;
	spin_unlock(&file_priv->mm.lock);
}

int i915_gem_open(struct drm_i915_private *i915, struct drm_file *file)
{
	struct drm_i915_file_private *file_priv;
	int ret;

	DRM_DEBUG("\n");

	file_priv = kzalloc(sizeof(*file_priv), GFP_KERNEL);
	if (!file_priv)
		return -ENOMEM;

	file->driver_priv = file_priv;
	file_priv->dev_priv = i915;
	file_priv->file = file;

	spin_lock_init(&file_priv->mm.lock);
	INIT_LIST_HEAD(&file_priv->mm.request_list);

	file_priv->bsd_engine = -1;

	ret = i915_gem_context_open(i915, file);
	if (ret)
		kfree(file_priv);

	return ret;
}

/**
 * i915_gem_track_fb - update frontbuffer tracking
 * @old: current GEM buffer for the frontbuffer slots
 * @new: new GEM buffer for the frontbuffer slots
 * @frontbuffer_bits: bitmask of frontbuffer slots
 *
 * This updates the frontbuffer tracking bits @frontbuffer_bits by clearing them
 * from @old and setting them in @new. Both @old and @new can be NULL.
 */
void i915_gem_track_fb(struct drm_i915_gem_object *old,
		       struct drm_i915_gem_object *new,
		       unsigned frontbuffer_bits)
{
	/* Control of individual bits within the mask are guarded by
	 * the owning plane->mutex, i.e. we can never see concurrent
	 * manipulation of individual bits. But since the bitfield as a whole
	 * is updated using RMW, we need to use atomics in order to update
	 * the bits.
	 */
	BUILD_BUG_ON(INTEL_FRONTBUFFER_BITS_PER_PIPE * I915_MAX_PIPES >
		     sizeof(atomic_t) * BITS_PER_BYTE);

	if (old) {
		WARN_ON(!(atomic_read(&old->frontbuffer_bits) & frontbuffer_bits));
		atomic_andnot(frontbuffer_bits, &old->frontbuffer_bits);
	}

	if (new) {
		WARN_ON(atomic_read(&new->frontbuffer_bits) & frontbuffer_bits);
		atomic_or(frontbuffer_bits, &new->frontbuffer_bits);
	}
}

/* Allocate a new GEM object and fill it with the supplied data */
struct drm_i915_gem_object *
i915_gem_object_create_from_data(struct drm_i915_private *dev_priv,
			         const void *data, size_t size)
{
	struct drm_i915_gem_object *obj;
	struct file *file;
	size_t offset;
	int err;

	obj = i915_gem_object_create(dev_priv, round_up(size, PAGE_SIZE));
	if (IS_ERR(obj))
		return obj;

	GEM_BUG_ON(obj->base.write_domain != I915_GEM_DOMAIN_CPU);

	file = obj->base.filp;
	offset = 0;
	do {
		unsigned int len = min_t(typeof(size), size, PAGE_SIZE);
		struct page *page;
		void *pgdata, *vaddr;

		err = pagecache_write_begin(file, file->f_mapping,
					    offset, len, 0,
					    &page, &pgdata);
		if (err < 0)
			goto fail;

		vaddr = kmap(page);
		memcpy(vaddr, data, len);
		kunmap(page);

		err = pagecache_write_end(file, file->f_mapping,
					  offset, len, len,
					  page, pgdata);
		if (err < 0)
			goto fail;

		size -= len;
		data += len;
		offset += len;
	} while (size);

	return obj;

fail:
	i915_gem_object_put(obj);
	return ERR_PTR(err);
}

struct scatterlist *
i915_gem_object_get_sg(struct drm_i915_gem_object *obj,
		       unsigned int n,
		       unsigned int *offset)
{
	struct i915_gem_object_page_iter *iter = &obj->mm.get_page;
	struct scatterlist *sg;
	unsigned int idx, count;

	might_sleep();
	GEM_BUG_ON(n >= obj->base.size >> PAGE_SHIFT);
	GEM_BUG_ON(!i915_gem_object_has_pinned_pages(obj));

	/* As we iterate forward through the sg, we record each entry in a
	 * radixtree for quick repeated (backwards) lookups. If we have seen
	 * this index previously, we will have an entry for it.
	 *
	 * Initial lookup is O(N), but this is amortized to O(1) for
	 * sequential page access (where each new request is consecutive
	 * to the previous one). Repeated lookups are O(lg(obj->base.size)),
	 * i.e. O(1) with a large constant!
	 */
	if (n < READ_ONCE(iter->sg_idx))
		goto lookup;

	mutex_lock(&iter->lock);

	/* We prefer to reuse the last sg so that repeated lookup of this
	 * (or the subsequent) sg are fast - comparing against the last
	 * sg is faster than going through the radixtree.
	 */

	sg = iter->sg_pos;
	idx = iter->sg_idx;
	count = __sg_page_count(sg);

	while (idx + count <= n) {
		unsigned long exception, i;
		int ret;

		/* If we cannot allocate and insert this entry, or the
		 * individual pages from this range, cancel updating the
		 * sg_idx so that on this lookup we are forced to linearly
		 * scan onwards, but on future lookups we will try the
		 * insertion again (in which case we need to be careful of
		 * the error return reporting that we have already inserted
		 * this index).
		 */
		ret = radix_tree_insert(&iter->radix, idx, sg);
		if (ret && ret != -EEXIST)
			goto scan;

		exception =
			RADIX_TREE_EXCEPTIONAL_ENTRY |
			idx << RADIX_TREE_EXCEPTIONAL_SHIFT;
		for (i = 1; i < count; i++) {
			ret = radix_tree_insert(&iter->radix, idx + i,
						(void *)exception);
			if (ret && ret != -EEXIST)
				goto scan;
		}

		idx += count;
		sg = ____sg_next(sg);
		count = __sg_page_count(sg);
	}

scan:
	iter->sg_pos = sg;
	iter->sg_idx = idx;

	mutex_unlock(&iter->lock);

	if (unlikely(n < idx)) /* insertion completed by another thread */
		goto lookup;

	/* In case we failed to insert the entry into the radixtree, we need
	 * to look beyond the current sg.
	 */
	while (idx + count <= n) {
		idx += count;
		sg = ____sg_next(sg);
		count = __sg_page_count(sg);
	}

	*offset = n - idx;
	return sg;

lookup:
	rcu_read_lock();

	sg = radix_tree_lookup(&iter->radix, n);
	GEM_BUG_ON(!sg);

	/* If this index is in the middle of multi-page sg entry,
	 * the radixtree will contain an exceptional entry that points
	 * to the start of that range. We will return the pointer to
	 * the base page and the offset of this page within the
	 * sg entry's range.
	 */
	*offset = 0;
	if (unlikely(radix_tree_exception(sg))) {
		unsigned long base =
			(unsigned long)sg >> RADIX_TREE_EXCEPTIONAL_SHIFT;

		sg = radix_tree_lookup(&iter->radix, base);
		GEM_BUG_ON(!sg);

		*offset = n - base;
	}

	rcu_read_unlock();

	return sg;
}

struct page *
i915_gem_object_get_page(struct drm_i915_gem_object *obj, unsigned int n)
{
	struct scatterlist *sg;
	unsigned int offset;

	GEM_BUG_ON(!i915_gem_object_has_struct_page(obj));

	sg = i915_gem_object_get_sg(obj, n, &offset);
	return nth_page(sg_page(sg), offset);
}

/* Like i915_gem_object_get_page(), but mark the returned page dirty */
struct page *
i915_gem_object_get_dirty_page(struct drm_i915_gem_object *obj,
			       unsigned int n)
{
	struct page *page;

	page = i915_gem_object_get_page(obj, n);
	if (!obj->mm.dirty)
		set_page_dirty(page);

	return page;
}

dma_addr_t
i915_gem_object_get_dma_address(struct drm_i915_gem_object *obj,
				unsigned long n)
{
	struct scatterlist *sg;
	unsigned int offset;

	sg = i915_gem_object_get_sg(obj, n, &offset);
	return sg_dma_address(sg) + (offset << PAGE_SHIFT);
}

int i915_gem_object_attach_phys(struct drm_i915_gem_object *obj, int align)
{
	struct sg_table *pages;
	int err;

	if (align > obj->base.size)
		return -EINVAL;

	if (obj->ops == &i915_gem_phys_ops)
		return 0;

	if (obj->ops != &i915_gem_object_ops)
		return -EINVAL;

	err = i915_gem_object_unbind(obj);
	if (err)
		return err;

	mutex_lock(&obj->mm.lock);

	if (obj->mm.madv != I915_MADV_WILLNEED) {
		err = -EFAULT;
		goto err_unlock;
	}

	if (obj->mm.quirked) {
		err = -EFAULT;
		goto err_unlock;
	}

	if (obj->mm.mapping) {
		err = -EBUSY;
		goto err_unlock;
	}

	pages = fetch_and_zero(&obj->mm.pages);
	if (pages) {
		struct drm_i915_private *i915 = to_i915(obj->base.dev);

		__i915_gem_object_reset_page_iter(obj);

		spin_lock(&i915->mm.obj_lock);
		list_del(&obj->mm.link);
		spin_unlock(&i915->mm.obj_lock);
	}

	obj->ops = &i915_gem_phys_ops;

	err = ____i915_gem_object_get_pages(obj);
	if (err)
		goto err_xfer;

	/* Perma-pin (until release) the physical set of pages */
	__i915_gem_object_pin_pages(obj);

	if (!IS_ERR_OR_NULL(pages))
		i915_gem_object_ops.put_pages(obj, pages);
	mutex_unlock(&obj->mm.lock);
	return 0;

err_xfer:
	obj->ops = &i915_gem_object_ops;
	obj->mm.pages = pages;
err_unlock:
	mutex_unlock(&obj->mm.lock);
	return err;
}

#if IS_ENABLED(CONFIG_DRM_I915_SELFTEST)
#include "selftests/scatterlist.c"
#include "selftests/mock_gem_device.c"
#include "selftests/huge_gem_object.c"
#include "selftests/huge_pages.c"
#include "selftests/i915_gem_object.c"
#include "selftests/i915_gem_coherency.c"
#endif<|MERGE_RESOLUTION|>--- conflicted
+++ resolved
@@ -1948,7 +1948,6 @@
 			       &ggtt->mappable);
 	if (ret)
 		goto err_fence;
-<<<<<<< HEAD
 
 	/* Mark as being mmapped into userspace for later revocation */
 	assert_rpm_wakelock_held(dev_priv);
@@ -1956,15 +1955,6 @@
 		list_add(&obj->userfault_link, &dev_priv->mm.userfault_list);
 	GEM_BUG_ON(!obj->userfault_count);
 
-=======
-
-	/* Mark as being mmapped into userspace for later revocation */
-	assert_rpm_wakelock_held(dev_priv);
-	if (!i915_vma_set_userfault(vma) && !obj->userfault_count++)
-		list_add(&obj->userfault_link, &dev_priv->mm.userfault_list);
-	GEM_BUG_ON(!obj->userfault_count);
-
->>>>>>> cdc1cdca
 err_fence:
 	i915_vma_unpin_fence(vma);
 err_unpin:
@@ -2565,16 +2555,11 @@
 		if (obj->mm.page_sizes.phys & ~0u << i)
 			obj->mm.page_sizes.sg |= BIT(i);
 	}
-<<<<<<< HEAD
-
-	GEM_BUG_ON(!HAS_PAGE_SIZES(i915, obj->mm.page_sizes.sg));
-=======
 	GEM_BUG_ON(!HAS_PAGE_SIZES(i915, obj->mm.page_sizes.sg));
 
 	spin_lock(&i915->mm.obj_lock);
 	list_add(&obj->mm.link, &i915->mm.unbound_list);
 	spin_unlock(&i915->mm.obj_lock);
->>>>>>> cdc1cdca
 }
 
 static int ____i915_gem_object_get_pages(struct drm_i915_gem_object *obj)
@@ -3143,10 +3128,6 @@
 {
 	unsigned long flags;
 
-<<<<<<< HEAD
-	GEM_BUG_ON(!i915_terminally_wedged(&request->i915->gpu_error));
-=======
->>>>>>> cdc1cdca
 	dma_fence_set_error(&request->fence, -EIO);
 
 	spin_lock_irqsave(&request->engine->timeline->lock, flags);
@@ -4375,10 +4356,6 @@
 {
 	mutex_init(&obj->mm.lock);
 
-<<<<<<< HEAD
-	INIT_LIST_HEAD(&obj->global_link);
-=======
->>>>>>> cdc1cdca
 	INIT_LIST_HEAD(&obj->vma_list);
 	INIT_LIST_HEAD(&obj->lut_list);
 	INIT_LIST_HEAD(&obj->batch_pool_link);
