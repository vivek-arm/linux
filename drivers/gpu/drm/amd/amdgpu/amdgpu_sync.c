--- conflicted
+++ resolved
@@ -65,10 +65,6 @@
 
 	if (a_fence)
 		return a_fence->ring->adev == adev;
-<<<<<<< HEAD
-	if (s_fence)
-		return (struct amdgpu_device *)s_fence->scheduler->priv == adev;
-=======
 
 	if (s_fence) {
 		struct amdgpu_ring *ring;
@@ -77,7 +73,6 @@
 		return ring->adev == adev;
 	}
 
->>>>>>> 9f30a04d
 	return false;
 }
 
@@ -106,7 +101,6 @@
 	struct amdgpu_fence *fence;
 	struct amdgpu_fence *other;
 	struct fence *tmp, *later;
-<<<<<<< HEAD
 
 	if (!f)
 		return 0;
@@ -141,42 +135,6 @@
 		if (!e)
 			return -ENOMEM;
 
-=======
-
-	if (!f)
-		return 0;
-
-	if (amdgpu_sync_same_dev(adev, f) &&
-	    amdgpu_sync_test_owner(f, AMDGPU_FENCE_OWNER_VM)) {
-		if (sync->last_vm_update) {
-			tmp = sync->last_vm_update;
-			BUG_ON(f->context != tmp->context);
-			later = (f->seqno - tmp->seqno <= INT_MAX) ? f : tmp;
-			sync->last_vm_update = fence_get(later);
-			fence_put(tmp);
-		} else
-			sync->last_vm_update = fence_get(f);
-	}
-
-	fence = to_amdgpu_fence(f);
-	if (!fence || fence->ring->adev != adev) {
-		hash_for_each_possible(sync->fences, e, node, f->context) {
-			struct fence *new;
-			if (unlikely(e->fence->context != f->context))
-				continue;
-			new = fence_get(fence_later(e->fence, f));
-			if (new) {
-				fence_put(e->fence);
-				e->fence = new;
-			}
-			return 0;
-		}
-
-		e = kmalloc(sizeof(struct amdgpu_sync_entry), GFP_KERNEL);
-		if (!e)
-			return -ENOMEM;
-
->>>>>>> 9f30a04d
 		hash_add(sync->fences, &e->node, f->context);
 		e->fence = fence_get(f);
 		return 0;
@@ -299,8 +257,6 @@
 		fence_put(e->fence);
 		kfree(e);
 	}
-<<<<<<< HEAD
-=======
 
 	if (amdgpu_enable_semaphores)
 		return 0;
@@ -315,7 +271,6 @@
 			return r;
 	}
 
->>>>>>> 9f30a04d
 	return 0;
 }
 
@@ -350,12 +305,8 @@
 			return -EINVAL;
 		}
 
-<<<<<<< HEAD
-		if (amdgpu_enable_scheduler || (count >= AMDGPU_NUM_SYNCS)) {
-=======
 		if (amdgpu_enable_scheduler || !amdgpu_enable_semaphores ||
 		    (count >= AMDGPU_NUM_SYNCS)) {
->>>>>>> 9f30a04d
 			/* not enough room, wait manually */
 			r = fence_wait(&fence->base, false);
 			if (r)
